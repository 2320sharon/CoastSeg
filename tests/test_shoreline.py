<<<<<<< HEAD
import os 
=======
import os
>>>>>>> 09daeae3
import pytest
from unittest.mock import MagicMock
import geopandas as gpd
from shapely.geometry import Polygon
<<<<<<< HEAD
from coastseg.shoreline import Shoreline,ShorelineServices
=======
from coastseg.shoreline import Shoreline, ShorelineServices
>>>>>>> 09daeae3

from coastseg import exceptions

from unittest.mock import MagicMock

<<<<<<< HEAD
def test_create_geodataframe(valid_bbox_gdf:gpd.GeoDataFrame,):

    # Mock services
    services = ShorelineServices()
    services.download_service = MagicMock()
    services.preprocess_service = MagicMock()
    services.create_ids_service = MagicMock()

    # Mock data
    bbox_data = valid_bbox_gdf

    shoreline_files_data = ['file1.geojson', 'file2.geojson']

    shoreline = Shoreline(bbox=bbox_data, services=services)
    
    # Test with a known bounding box and a known set of shoreline files
    gdf = shoreline.create_geodataframe(bbox_data, shoreline_files_data)
    services.preprocess_service.assert_called()
    services.create_ids_service.assert_called()
    assert isinstance(gdf, gpd.GeoDataFrame)

    # Test with an empty list of shoreline files
    with pytest.raises(FileNotFoundError):
        gdf = shoreline.create_geodataframe(bbox_data, [])

    # Test with an empty GeoDataFrame
    empty_bbox_data = gpd.GeoDataFrame()
    gdf = shoreline.create_geodataframe(empty_bbox_data, shoreline_files_data)
    assert gdf.empty
=======
# def test_create_geodataframe(valid_bbox_gdf:gpd.GeoDataFrame,):

#     # Mock services
#     services = ShorelineServices()
#     services.download_service = MagicMock()
#     services.preprocess_service = MagicMock()
#     services.create_ids_service = MagicMock()

#     # Mock data
#     bbox_data = valid_bbox_gdf

#     shoreline_files_data = ['file1.geojson', 'file2.geojson']

#     shoreline = Shoreline(bbox=bbox_data, services=services)

#     # Test with a known bounding box and a known set of shoreline files
#     gdf = shoreline.create_geodataframe(bbox_data, shoreline_files_data)
#     services.preprocess_service.assert_called()
#     services.create_ids_service.assert_called()
#     assert isinstance(gdf, gpd.GeoDataFrame)

#     # Test with an empty list of shoreline files
#     with pytest.raises(FileNotFoundError):
#         gdf = shoreline.create_geodataframe(bbox_data, [])

#     # Test with an empty GeoDataFrame
#     empty_bbox_data = gpd.GeoDataFrame()
#     gdf = shoreline.create_geodataframe(empty_bbox_data, shoreline_files_data)
#     assert gdf.empty
>>>>>>> 09daeae3


# def test_ShorelineServices():
#     # Create a mock object for ShorelineServices
#     mock_services = MagicMock(ShorelineServices)

#     # Now you can set return values for the mock object's methods
#     mock_services.download_service.return_value = "download_service"
#     mock_services.preprocess_service.return_value = "preprocess_service"
#     mock_services.create_ids_service.return_value = "create_unique_ids_service"

#     # Now you can use the mock object in your tests
#     assert mock_services.download_service('a', 'b', 'c') == "download_service"
#     assert mock_services.preprocess_service('test') == "preprocess_service"
#     assert mock_services.create_ids_service('test') == "create_unique_ids_service"


def test_shoreline_initialization():
    shoreline = Shoreline()
    assert isinstance(shoreline, Shoreline)
    assert isinstance(shoreline.gdf, gpd.GeoDataFrame)


# 1. load shorelines from a shorelines geodataframe with a CRS 4326 with no id
def test_initialize_shorelines_with_provided_shorelines(valid_shoreline_gdf):
    actual_shoreline = Shoreline(shoreline=valid_shoreline_gdf)
    assert not actual_shoreline.gdf.empty
    assert "id" in actual_shoreline.gdf.columns
    columns_to_keep = [
        "id",
        "geometry",
        "river_label",
        "ERODIBILITY",
        "CSU_ID",
        "turbid_label",
        "slope_label",
        "sinuosity_label",
        "TIDAL_RANGE",
        "MEAN_SIG_WAVEHEIGHT",
    ]
    assert all(
        col in actual_shoreline.gdf.columns for col in columns_to_keep
    ), "Not all columns are present in shoreline.gdf.columns"
    assert not any(actual_shoreline.gdf["id"].duplicated()) == True
    assert actual_shoreline.gdf.crs.to_string() == "EPSG:4326"


# 2. load shorelines from a shorelines geodataframe with a CRS 4327 with no id
def test_initialize_shorelines_with_wrong_CRS(valid_shoreline_gdf):
    # change the crs of the geodataframe
    shorelines_diff_crs = valid_shoreline_gdf.to_crs("EPSG:4326", inplace=False)
    actual_shoreline = Shoreline(shoreline=shorelines_diff_crs)
    assert not actual_shoreline.gdf.empty
    assert "id" in actual_shoreline.gdf.columns
    columns_to_keep = [
        "id",
        "geometry",
        "river_label",
        "ERODIBILITY",
        "CSU_ID",
        "turbid_label",
        "slope_label",
        "sinuosity_label",
        "TIDAL_RANGE",
        "MEAN_SIG_WAVEHEIGHT",
    ]
    assert all(
        col in actual_shoreline.gdf.columns for col in columns_to_keep
    ), "Not all columns are present in shoreline.gdf.columns"
    assert not any(actual_shoreline.gdf["id"].duplicated()) == True
    assert actual_shoreline.gdf.crs.to_string() == "EPSG:4326"


# 3. load shorelines from a shorelines geodataframe with empty ids
def test_initialize_shorelines_with_empty_id_column(valid_shoreline_gdf):
    # change the crs of the geodataframe
    shorelines_diff_crs = valid_shoreline_gdf.to_crs("EPSG:4326", inplace=False)
    # make id column empty
    shorelines_diff_crs = shorelines_diff_crs.assign(id=None)
    actual_shoreline = Shoreline(shoreline=shorelines_diff_crs)
    assert not actual_shoreline.gdf.empty
    assert "id" in actual_shoreline.gdf.columns
    columns_to_keep = [
        "id",
        "geometry",
        "river_label",
        "ERODIBILITY",
        "CSU_ID",
        "turbid_label",
        "slope_label",
        "sinuosity_label",
        "TIDAL_RANGE",
        "MEAN_SIG_WAVEHEIGHT",
    ]
    assert all(
        col in actual_shoreline.gdf.columns for col in columns_to_keep
    ), "Not all columns are present in shoreline.gdf.columns"
    assert not any(actual_shoreline.gdf["id"].duplicated()) == True
    assert actual_shoreline.gdf.crs.to_string() == "EPSG:4326"


# 4. load shorelines from a shorelines geodataframe with identical ids
def test_initialize_shorelines_with_identical_ids(valid_shoreline_gdf):
    # change the crs of the geodataframe
    shorelines_diff_crs = valid_shoreline_gdf.to_crs("EPSG:4326", inplace=False)
    # make id column empty
    shorelines_diff_crs = shorelines_diff_crs.assign(id="bad_id")
    actual_shoreline = Shoreline(shoreline=shorelines_diff_crs)
    assert not actual_shoreline.gdf.empty
    assert "id" in actual_shoreline.gdf.columns
    columns_to_keep = [
        "id",
        "geometry",
        "river_label",
        "ERODIBILITY",
        "CSU_ID",
        "turbid_label",
        "slope_label",
        "sinuosity_label",
        "TIDAL_RANGE",
        "MEAN_SIG_WAVEHEIGHT",
    ]
    assert all(
        col in actual_shoreline.gdf.columns for col in columns_to_keep
    ), "Not all columns are present in shoreline.gdf.columns"
    assert not any(actual_shoreline.gdf["id"].duplicated()) == True
    assert actual_shoreline.gdf.crs.to_string() == "EPSG:4326"


def test_initialize_shorelines_with_bbox(valid_bbox_gdf):
    shoreline = Shoreline(bbox=valid_bbox_gdf)

    assert not shoreline.gdf.empty
    assert "id" in shoreline.gdf.columns
    columns_to_keep = [
        "id",
        "geometry",
        "river_label",
        "ERODIBILITY",
        "CSU_ID",
        "turbid_label",
        "slope_label",
        "sinuosity_label",
        "TIDAL_RANGE",
        "MEAN_SIG_WAVEHEIGHT",
    ]
    assert all(
        col in shoreline.gdf.columns for col in columns_to_keep
    ), "Not all columns are present in shoreline.gdf.columns"
    assert not any(shoreline.gdf["id"].duplicated()) == True


def test_style_layer():
    layer_name = "test_layer"
    geojson_data = {
        "type": "FeatureCollection",
        "features": [
            {
                "type": "Feature",
                "geometry": {"type": "Point", "coordinates": [125.6, 10.1]},
                "properties": {"name": "test"},
            }
        ],
    }
    shoreline = Shoreline()
    layer = shoreline.style_layer(geojson_data, layer_name)

    assert layer.name == layer_name
    assert (
        layer.data["features"][0]["geometry"] == geojson_data["features"][0]["geometry"]
    )
    assert layer.style


# # you can also mock some methods that depend on external data, like downloading from the internet
# def test_download_shoreline(mocker):
#     mock_download = mocker.patch("coastseg.common.download_url", return_value=None)
#     shoreline = Shoreline()
#     with exceptions.DownloadError:
#         shoreline.download_shoreline("test_file.geojson")

#     mock_download.assert_called_once_with("https://zenodo.org/record/7761607/files/test_file.geojson?download=1", mocker.ANY, filename="test_file.geojson")<|MERGE_RESOLUTION|>--- conflicted
+++ resolved
@@ -1,53 +1,14 @@
-<<<<<<< HEAD
-import os 
-=======
 import os
->>>>>>> 09daeae3
 import pytest
 from unittest.mock import MagicMock
 import geopandas as gpd
 from shapely.geometry import Polygon
-<<<<<<< HEAD
-from coastseg.shoreline import Shoreline,ShorelineServices
-=======
 from coastseg.shoreline import Shoreline, ShorelineServices
->>>>>>> 09daeae3
 
 from coastseg import exceptions
 
 from unittest.mock import MagicMock
 
-<<<<<<< HEAD
-def test_create_geodataframe(valid_bbox_gdf:gpd.GeoDataFrame,):
-
-    # Mock services
-    services = ShorelineServices()
-    services.download_service = MagicMock()
-    services.preprocess_service = MagicMock()
-    services.create_ids_service = MagicMock()
-
-    # Mock data
-    bbox_data = valid_bbox_gdf
-
-    shoreline_files_data = ['file1.geojson', 'file2.geojson']
-
-    shoreline = Shoreline(bbox=bbox_data, services=services)
-    
-    # Test with a known bounding box and a known set of shoreline files
-    gdf = shoreline.create_geodataframe(bbox_data, shoreline_files_data)
-    services.preprocess_service.assert_called()
-    services.create_ids_service.assert_called()
-    assert isinstance(gdf, gpd.GeoDataFrame)
-
-    # Test with an empty list of shoreline files
-    with pytest.raises(FileNotFoundError):
-        gdf = shoreline.create_geodataframe(bbox_data, [])
-
-    # Test with an empty GeoDataFrame
-    empty_bbox_data = gpd.GeoDataFrame()
-    gdf = shoreline.create_geodataframe(empty_bbox_data, shoreline_files_data)
-    assert gdf.empty
-=======
 # def test_create_geodataframe(valid_bbox_gdf:gpd.GeoDataFrame,):
 
 #     # Mock services
@@ -77,7 +38,6 @@
 #     empty_bbox_data = gpd.GeoDataFrame()
 #     gdf = shoreline.create_geodataframe(empty_bbox_data, shoreline_files_data)
 #     assert gdf.empty
->>>>>>> 09daeae3
 
 
 # def test_ShorelineServices():
