import datetime
import json
import os
import shutil
import tempfile
from datetime import timezone
from unittest.mock import patch

import geopandas as gpd
import numpy as np
import pandas as pd
import pytest
from shapely import geometry
from shapely.geometry import LineString, MultiLineString, Point, Polygon

from coastseg import common, file_utilities
from coastseg.common import convert_points_to_linestrings


def test_authenticate_and_initialize_max_attempts():
<<<<<<< HEAD
    with (
        patch("coastseg.common.ee.Authenticate") as mock_authenticate,
        patch("coastseg.common.ee.Initialize") as mock_initialize,
    ):
=======
    with patch('coastseg.common.ee.Authenticate') as mock_authenticate, \
         patch('coastseg.common.ee.Initialize') as mock_initialize, \
         patch('coastseg.common.needs_authentication', return_value=True):# this allows the mock auth function to be called
>>>>>>> 2bb91167
        # Mock an exception for all initialize attempts
        mock_initialize.side_effect = Exception("Credentials file not found")

        with pytest.raises(Exception) as excinfo:
<<<<<<< HEAD
            common.authenticate_and_initialize(
                print_mode=True, force=False, auth_args={}, kwargs={}
            )

        assert "Failed to initialize Google Earth Engine after 2 attempts" in str(
            excinfo.value
        )
=======
            common.authenticate_and_initialize(print_mode=True, force=False, auth_kwargs={}, init_kwargs={})

        assert "Failed to initialize Google Earth Engine after 2 attempts" in str(excinfo.value)
>>>>>>> 2bb91167
        assert mock_authenticate.call_count == 2
        assert mock_initialize.call_count == 2


def test_authenticate_and_initialize_success():
<<<<<<< HEAD
    with (
        patch("coastseg.common.ee.Authenticate") as mock_authenticate,
        patch("coastseg.common.ee.Initialize") as mock_initialize,
    ):
        # Mock successful initialization
        mock_initialize.return_value = None

        common.authenticate_and_initialize(
            print_mode=True, force=False, auth_args={}, kwargs={}
        )

        mock_authenticate.assert_called_once()  # this will call once becase ee.credentials is None
=======
    with patch('coastseg.common.ee.Authenticate') as mock_authenticate, \
         patch('coastseg.common.ee.Initialize') as mock_initialize, \
         patch('coastseg.common.needs_authentication', return_value=True):# this allows the mock auth function to be called
        
        # Mock successful initialization
        mock_initialize.return_value = None
        
        common.authenticate_and_initialize(print_mode=True, force=False, auth_kwargs={}, init_kwargs={})

        mock_authenticate.assert_called_once() # this should be called once because we set needs_authentication to True
>>>>>>> 2bb91167
        mock_initialize.assert_called_once()


def test_authenticate_and_initialize_force_auth():
    with (
        patch("coastseg.common.ee.Authenticate") as mock_authenticate,
        patch("coastseg.common.ee.Initialize") as mock_initialize,
    ):
        # Mock successful initialization
        mock_initialize.return_value = None
<<<<<<< HEAD

        common.authenticate_and_initialize(
            print_mode=True, force=True, auth_args={}, kwargs={}
        )
=======
        
        common.authenticate_and_initialize(print_mode=True, force=True, auth_kwargs={}, init_kwargs={})
>>>>>>> 2bb91167

        mock_authenticate.assert_called_once_with(force=True)
        mock_initialize.assert_called_once()


def test_authenticate_and_initialize_retry():
<<<<<<< HEAD
    with (
        patch("coastseg.common.ee.Authenticate") as mock_authenticate,
        patch("coastseg.common.ee.Initialize") as mock_initialize,
    ):
        # Mock an exception on first initialize, then success
        mock_initialize.side_effect = [Exception("Credentials file not found"), None]

        common.authenticate_and_initialize(
            print_mode=True, force=False, auth_args={}, kwargs={}
        )
=======
    with patch('coastseg.common.ee.Authenticate') as mock_authenticate, \
         patch('coastseg.common.ee.Initialize') as mock_initialize, \
         patch('coastseg.common.needs_authentication', return_value=True):# this allows the mock auth function to be called
        
        # Mock an exception on first initialize, then success
        mock_initialize.side_effect = [Exception("Credentials file not found"), None]

        common.authenticate_and_initialize(print_mode=True, force=False, auth_kwargs={}, init_kwargs={})
>>>>>>> 2bb91167

        assert mock_authenticate.call_count == 2
        assert mock_initialize.call_count == 2


def test_empty_merged_timeseries_gdf():
    # Create an empty GeoDataFrame with the necessary structure
    empty_gdf = gpd.GeoDataFrame(
        columns=["x", "y", "shore_x", "shore_y", "cross_distance", "dates"]
    )

    # Call the function with the empty GeoDataFrame
    result = common.save_timeseries_vectors_as_geojson(
        empty_gdf, save_location=r"C:\Users\sf230\Downloads"
    )

    # Check that the result is also an empty GeoDataFrame
    assert result.empty, "The result should be an empty GeoDataFrame"


def test_get_seaward_points_gdf_no_crs():
    # Create a GeoDataFrame with transect data
    transects = gpd.GeoDataFrame(
        {
            "id": [1, 2, 3],
            "geometry": [
                LineString([(0, 0), (1, 1)]),
                LineString([(1, 1), (2, 2)]),
                LineString([(2, 2), (3, 3)]),
            ],
        }
    )

    # Call the function to get the seaward points GeoDataFrame
    seaward_points_gdf = common.get_seaward_points_gdf(transects)

    # Check that the seaward points GeoDataFrame was created correctly
    assert isinstance(seaward_points_gdf, gpd.GeoDataFrame)
    assert len(seaward_points_gdf) == 3
    assert seaward_points_gdf.crs == "epsg:4326"
    assert seaward_points_gdf.columns.tolist() == ["transect_id", "geometry"]

    # Check the geometry of the seaward points
    assert seaward_points_gdf.loc[0, "geometry"] == Point(1, 1)
    assert seaward_points_gdf.loc[1, "geometry"] == Point(2, 2)
    assert seaward_points_gdf.loc[2, "geometry"] == Point(3, 3)


def test_get_seaward_points_gdf():
    # Create a GeoDataFrame with transect data
    transects = gpd.GeoDataFrame(
        {
            "id": [1, 2],
            "geometry": [
                LineString(
                    [
                        (-75.19473124155853, 38.13686333982983),
                        (-75.16075424076779, 38.12447790470557),
                    ]
                ),
                LineString(
                    [
                        (-75.20301831492232, 38.12317405244161),
                        (-75.16862696046286, 38.11274239609162),
                    ]
                ),
            ],
        },
        crs=4326,
    )  # type: ignore

    # Call the function to get the seaward points GeoDataFrame
    seaward_points_gdf = common.get_seaward_points_gdf(transects)

    # Check that the seaward points GeoDataFrame was created correctly
    assert isinstance(seaward_points_gdf, gpd.GeoDataFrame)
    assert len(seaward_points_gdf) == 2
    assert seaward_points_gdf.crs == "epsg:4326"
    assert seaward_points_gdf.columns.tolist() == ["transect_id", "geometry"]

    # Check the geometry of the seaward points
    assert seaward_points_gdf.loc[0, "geometry"] == Point(
        -75.16075424076779, 38.12447790470557
    )
    assert seaward_points_gdf.loc[1, "geometry"] == Point(
        -75.16862696046286, 38.11274239609162
    )


def test_get_seaward_points_gdf_diff_crs():
    # Create a GeoDataFrame with transect data
    transects = gpd.GeoDataFrame(
        {
            "id": [1, 2],
            "geometry": [
                LineString(
                    [
                        (-8370639.1921473555, 4598778.094918826),
                        (-8366856.889720647, 4597025.320623461),
                    ]
                ),
                LineString(
                    [
                        (-8371561.704934379, 4596840.818066094),
                        (-8367733.276868261, 4595364.797606845),
                    ]
                ),
            ],
        },
        crs=3857,
    )  # type: ignore

    # Call the function to get the seaward points GeoDataFrame
    seaward_points_gdf = common.get_seaward_points_gdf(transects)

    # Check that the seaward points GeoDataFrame was created correctly
    assert isinstance(seaward_points_gdf, gpd.GeoDataFrame)
    assert len(seaward_points_gdf) == 2
    assert seaward_points_gdf.crs == "epsg:4326"
    assert seaward_points_gdf.columns.tolist() == ["transect_id", "geometry"]

    transects.to_crs(epsg=4326, inplace=True)
    assert (
        list(seaward_points_gdf.loc[0, "geometry"].coords)[0]
        == list(transects.loc[0, "geometry"].coords)[1]
    )
    # assert seaward_points_gdf.loc[1, "geometry"] == Point( -75.16862696046286,
    #         38.11274239609162)


def test_order_linestrings_gdf_empty():
    gdf = gpd.GeoDataFrame({"geometry": []})
    result = common.order_linestrings_gdf(gdf)
    assert result.empty, "Expected an empty GeoDataFrame for empty input"


def test_order_linestrings_gdf_single_linestring():
    points = np.array([[0, 0], [1, 1]])
    gdf = gpd.GeoDataFrame(
        {"geometry": [LineString(points)], "date": ["2023-01-01"]}, crs="epsg:4326"
    )  # type: ignore
    result = common.order_linestrings_gdf(gdf)
    expected_line = common.create_complete_line_string(points)
    assert len(result) == 1, "Expected one linestring in the result"
    assert result.iloc[0].geometry.equals(
        expected_line
    ), "The geometry of the linestring is incorrect"
    assert result.iloc[0].date == "2023-01-01", "The date is incorrect"


def test_order_linestrings_gdf_multiple_linestrings():
    points1 = np.array([[0, 0], [1, 1]])
    points2 = np.array([[1, 1], [2, 2]])
    gdf = gpd.GeoDataFrame(
        {
            "geometry": [LineString(points1), LineString(points2)],
            "date": ["2023-01-01", "2023-01-02"],
        },
        crs="epsg:4326",
    )
    result = common.order_linestrings_gdf(gdf)
    expected_line1 = common.create_complete_line_string(points1)
    expected_line2 = common.create_complete_line_string(points2)
    assert len(result) == 2, "Expected two linestrings in the result"
    assert result.iloc[0].geometry.equals(
        expected_line1
    ), "The geometry of the first linestring is incorrect"
    assert result.iloc[1].geometry.equals(
        expected_line2
    ), "The geometry of the second linestring is incorrect"
    assert result.iloc[0].date == "2023-01-01", "The first date is incorrect"
    assert result.iloc[1].date == "2023-01-02", "The second date is incorrect"


def test_order_linestrings_gdf_duplicate_points():
    points = np.array([[0, 0], [1, 1], [1, 1], [2, 2]])
    gdf = gpd.GeoDataFrame(
        {"geometry": [LineString(points)], "date": ["2023-01-01"]}, crs="epsg:4326"
    )
    result = common.order_linestrings_gdf(gdf)
    expected_line = common.create_complete_line_string(points)
    assert len(result) == 1, "Expected one linestring in the result"
    assert result.iloc[0].geometry.equals(
        expected_line
    ), "The geometry of the linestring is incorrect"
    assert result.iloc[0].date == "2023-01-01", "The date is incorrect"


def test_no_points():
    points = np.array([])
    result = common.create_complete_line_string(points)
    assert result is None, "Expected None for no points"


def test_single_point():
    points = np.array([[1, 1]])
    result = common.create_complete_line_string(points)
    assert isinstance(result, Point), "Expected Point for a single point"
    assert result.x == 1 and result.y == 1, "Expected Point with coordinates (1,1)"


def test_multiple_points_straight_line():
    points = np.array([[0, 0], [1, 1], [2, 2]])
    result = common.create_complete_line_string(points)
    assert isinstance(result, LineString), "Expected LineString for multiple points"
    expected_coords = [(0, 0), (1, 1), (2, 2)]
    assert (
        list(result.coords) == expected_coords
    ), "Expected coordinates to be in a straight line"


def test_multiple_points_non_straight_line():
    points = np.array([[0, 0], [2, 2], [1, 1], [3, 3]])
    result = common.create_complete_line_string(points)
    assert isinstance(result, LineString), "Expected LineString for multiple points"
    expected_coords = [(0, 0), (1, 1), (2, 2), (3, 3)]
    assert (
        list(result.coords) == expected_coords
    ), "Expected coordinates to be in a sorted line"


def test_duplicate_points():
    points = np.array([[0, 0], [1, 1], [1, 1], [2, 2]])
    result = common.create_complete_line_string(points)
    assert isinstance(result, LineString), "Expected LineString for multiple points"
    expected_coords = [(0, 0), (1, 1), (2, 2)]
    assert (
        list(result.coords) == expected_coords
    ), "Expected coordinates to be unique and sorted"


def test_get_missing_roi_dirs():
    roi_settings = {
        "mgm8": {
            "dates": ["2017-12-01", "2018-01-01"],
            "sat_list": ["L8"],
            "roi_id": "mgm8",
            "polygon": [
                [
                    [-122.58841842370852, 37.82808364277896],
                    [-122.58819431715895, 37.868390556469954],
                    [-122.53734956261897, 37.86820174354389],
                    [-122.5376013368467, 37.827895102082195],
                    [-122.58841842370852, 37.82808364277896],
                ]
            ],
            "landsat_collection": "C02",
            "sitename": "ID_mgm8_datetimefake",
            "filepath": "C:\\development\\doodleverse\\coastseg\\CoastSeg\\data",
            "include_T2": False,
        },
        "roi_ids": ["mgm8"],
        "settings": {
            "landsat_collection": "C02",
            "dates": ["2017-12-01", "2018-01-01"],
            "sat_list": ["L8"],
            "cloud_thresh": 0.5,
            "dist_clouds": 300,
            "output_epsg": 4326,
            "check_detection": False,
            "adjust_detection": False,
            "save_figure": True,
            "min_beach_area": 4500,
            "min_length_sl": 100,
            "cloud_mask_issue": False,
            "sand_color": "default",
            "pan_off": False,
            "max_dist_ref": 25,
            "along_dist": 25,
            "min_points": 3,
            "max_std": 15,
            "max_range": 30,
            "min_chainage": -100,
            "multiple_inter": "auto",
            "prc_multiple": 0.1,
            "apply_cloud_mask": True,
            "image_size_filter": True,
        },
    }
    missing_directories = common.get_missing_roi_dirs(roi_settings, roi_ids=["mgm8"])
    assert missing_directories == {"mgm8": "ID_mgm8_datetimefake"}


# if the file does not exist, then nothing should be updated
def test_update_downloaded_configs_tmp_path(config_json_temp_file):
    # Setup
    roi_id = "zih2"
    config_path, filepath, config = config_json_temp_file
    # ROI settings to update config with
    roi_settings = {
        roi_id: {
            "dates": ["2012-12-01", "2019-03-01"],
            "sat_list": ["L7", "L8", "L9", "S2"],
            "roi_id": "zih2",
            "polygon": [
                [
                    [-121.84020033533233, 36.74441575726833],
                    [-124.83959312681607, 36.784722827004146],
                    [-121.78948275983468, 36.78422337939962],
                    [-121.79011617443447, 36.74391703739083],
                    [-121.84020033533233, 36.74441575726833],
                ]
            ],
            "landsat_collection": "C02",
            "sitename": "ID_zih2_datetime11-15-23__09_56_01",
            "filepath": str(filepath),
            "roi_id": roi_id,
        }
    }

    # Call the function
    common.update_downloaded_configs(roi_settings, [roi_id])

    # Verify the result
    with open(config_path, "r") as file:
        updated_config = json.load(file)

    assert updated_config[roi_id].keys() == roi_settings[roi_id].keys()
    assert updated_config[roi_id]["polygon"] == roi_settings[roi_id]["polygon"]
    assert updated_config[roi_id]["sat_list"] == roi_settings[roi_id]["sat_list"]
    assert updated_config[roi_id]["dates"] == roi_settings[roi_id]["dates"]
    assert (
        updated_config[roi_id]["landsat_collection"]
        == roi_settings[roi_id]["landsat_collection"]
    )
    assert updated_config[roi_id]["sitename"] == roi_settings[roi_id]["sitename"]
    assert updated_config[roi_id]["filepath"] == roi_settings[roi_id]["filepath"]
    assert updated_config[roi_id]["roi_id"] == roi_settings[roi_id]["roi_id"]
    assert updated_config["settings"] == config["settings"]
    assert updated_config["roi_ids"] == config["roi_ids"]


def test_update_downloaded_configs_no_config_file(config_json_temp_file):
    # Setup
    roi_id = "zih2"
    # sitename = "ID_vnv5_datetime01-10-24__01_15_42"
    sitename = "ID_zih2_datetime11-15-23__09_56_01"
    config_path, filepath, config = config_json_temp_file

    # Call the function
    temp_dir = tempfile.mkdtemp("fake")
    temp_dir = os.path.join(temp_dir, "ugh")

    # ROI settings to update config with
    roi_settings = {
        roi_id: {
            "dates": ["2012-12-01", "2019-03-01"],
            "sat_list": ["L8", "L9", "S2"],
            "roi_id": "zih2",
            "polygon": [
                [
                    [-121.84020033533233, 36.74441575726833],
                    [-124.83959312681607, 36.784722827004146],
                    [-121.78948275983468, 36.78422337939962],
                    [-121.79011617443447, 36.74391703739083],
                    [-121.84020033533233, 36.74441575726833],
                ]
            ],
            "landsat_collection": "C02",
            "sitename": sitename,
            "filepath": str(temp_dir),
            "roi_id": roi_id,
        }
    }

    common.update_downloaded_configs(roi_settings, [roi_id])

    # Verify the result
    with open(config_path, "r") as file:
        updated_config = json.load(file)

    # assert updated_config[roi_id]["polygon"] != roi_settings[roi_id]["polygon"]
    assert updated_config[roi_id]["sat_list"] != roi_settings[roi_id]["sat_list"]
    assert updated_config[roi_id]["dates"] != roi_settings[roi_id]["dates"]
    assert updated_config[roi_id]["filepath"] != roi_settings[roi_id]["filepath"]


def test_update_downloaded_configs_mult_roi(config_json_multiple_roi_temp_file):
    # Setup
    roi_id1 = "zih2"
    roi_id2 = "zih1"
    sitename = "ID_zih2_datetime11-15-23__09_56_01"
    sitename2 = "ID_zih1_datetime11-15-23__09_56_01"
    filepath, config = config_json_multiple_roi_temp_file

    # ROI settings to update config with
    roi_settings = {
        roi_id1: {
            "dates": ["2018-12-01", "2019-03-01"],
            "sat_list": ["L5", "L7", "L8", "L9", "S2"],
            "roi_id": "zih2",
            "polygon": [
                [
                    [-121.84020033533233, 36.74441575726833],
                    [-121.83959312681607, 36.784722827004146],
                    [-121.78948275983468, 36.78422337939962],
                    [-121.79011617443447, 36.74391703739083],
                    [-121.84020033533233, 36.74441575726833],
                ]
            ],
            "landsat_collection": "C02",
            "sitename": sitename,
            "filepath": str(filepath),
            "roi_id": roi_id1,
        },
        roi_id2: {
            "dates": ["2018-12-01", "2019-03-01"],
            "sat_list": ["L5", "L7", "L8", "L9", "S2"],
            "roi_id": "zih2",
            "polygon": [
                [
                    [-124.84020033533233, 36.74441575726833],
                    [-121.83959312681607, 36.784722827004146],
                    [-121.78948275983468, 36.78422337939962],
                    [-121.79011617443447, 36.74391703739083],
                    [-124.84020033533233, 36.74441575726833],
                ]
            ],
            "landsat_collection": "C02",
            "sitename": sitename2,
            "filepath": str(filepath),
            "roi_id": roi_id2,
        },
    }

    # Call the function
    common.update_downloaded_configs(roi_settings, [roi_id1, roi_id2])

    # Verify the result
    for config_roi_id in [roi_id1, roi_id2]:
        config_path = os.path.join(
            filepath, roi_settings[config_roi_id]["sitename"], "config.json"
        )
        with open(config_path, "r") as file:
            updated_config = json.load(file)
            for roi_id in [roi_id1, roi_id2]:
                assert updated_config[roi_id].keys() == roi_settings[roi_id].keys()
                assert (
                    updated_config[roi_id]["polygon"] == roi_settings[roi_id]["polygon"]
                )
                assert (
                    updated_config[roi_id]["sat_list"]
                    == roi_settings[roi_id]["sat_list"]
                )
                assert updated_config[roi_id]["dates"] == roi_settings[roi_id]["dates"]
                assert (
                    updated_config[roi_id]["landsat_collection"]
                    == roi_settings[roi_id]["landsat_collection"]
                )
                assert (
                    updated_config[roi_id]["sitename"]
                    == roi_settings[roi_id]["sitename"]
                )
                assert (
                    updated_config[roi_id]["filepath"]
                    == roi_settings[roi_id]["filepath"]
                )
                assert (
                    updated_config[roi_id]["roi_id"] == roi_settings[roi_id]["roi_id"]
                )
        assert updated_config["settings"] == config["settings"]
        assert updated_config["roi_ids"] == config["roi_ids"]


def test_update_downloaded_configs_mult_shared_roi(
    config_json_multiple_shared_roi_temp_file,
):
    # Setup
    roi_id1 = "zih2"
    roi_id2 = "zih1"
    sitename = "ID_zih2_datetime11-15-23__09_56_01"
    sitename2 = "ID_zih1_datetime11-15-23__09_56_01"

    filepath, config = config_json_multiple_shared_roi_temp_file
    # The dictionary you want to write to the JSON file
    # ROI settings to update config with
    roi_settings = {
        roi_id1: {
            "dates": ["2017-12-01", "2019-03-01"],
            "sat_list": ["L5", "L7", "L8", "L9", "S2"],
            "roi_id": "zih2",
            "polygon": [
                [
                    [-121.84020033533233, 36.74441575726833],
                    [-121.83959312681607, 36.784722827004146],
                    [-121.78948275983468, 36.78422337939962],
                    [-121.79011617443447, 36.74391703739083],
                    [-121.84020033533233, 36.74441575726833],
                ]
            ],
            "landsat_collection": "C02",
            "sitename": sitename,
            "filepath": str(filepath),
            "roi_id": roi_id1,
        },
        roi_id2: {
            "dates": ["2018-12-01", "2019-03-01"],
            "sat_list": ["L5", "L7", "L8", "L9", "S2"],
            "roi_id": "zih2",
            "polygon": [
                [
                    [-124.84020033533233, 36.74441575726833],
                    [-121.83959312681607, 36.784722827004146],
                    [-121.78948275983468, 36.78422337939962],
                    [-121.79011617443447, 36.74391703739083],
                    [-124.84020033533233, 36.74441575726833],
                ]
            ],
            "landsat_collection": "C02",
            "sitename": sitename2,
            "filepath": str(filepath),
            "roi_id": roi_id2,
        },
    }

    # Call the function
    common.update_downloaded_configs(roi_settings, [roi_id1, roi_id2])

    # Verify the result
    for config_roi_id in [roi_id1, roi_id2]:
        config_path = os.path.join(
            filepath, roi_settings[config_roi_id]["sitename"], "config.json"
        )
        with open(config_path, "r") as file:
            updated_config = json.load(file)
            for roi_id in [roi_id1, roi_id2]:
                assert updated_config[roi_id].keys() == roi_settings[roi_id].keys()
                assert (
                    updated_config[roi_id]["polygon"] == roi_settings[roi_id]["polygon"]
                )
                assert (
                    updated_config[roi_id]["sat_list"]
                    == roi_settings[roi_id]["sat_list"]
                )
                assert updated_config[roi_id]["dates"] == roi_settings[roi_id]["dates"]
                assert (
                    updated_config[roi_id]["landsat_collection"]
                    == roi_settings[roi_id]["landsat_collection"]
                )
                assert (
                    updated_config[roi_id]["sitename"]
                    == roi_settings[roi_id]["sitename"]
                )
                assert (
                    updated_config[roi_id]["filepath"]
                    == roi_settings[roi_id]["filepath"]
                )
                assert (
                    updated_config[roi_id]["roi_id"] == roi_settings[roi_id]["roi_id"]
                )
        assert updated_config["settings"] == config["settings"]
        assert updated_config["roi_ids"] == config["roi_ids"]


def test_update_config_existing_roi():
    # Testing update of existing ROI
    config_json = {
        "vnv5": {
            "dates": ["2017-01-01", "2017-02-01"],
            "sat_list": ["L7"],
            "filepath": "path/to/roi1",
        },
        "vnv6": {
            "dates": ["2019-01-01", "2020-02-01"],
            "sat_list": ["L9"],
            "filepath": "path/to/vnv6",
        },
    }
    roi_settings = {
        "vnv5": {
            "dates": ["2017-12-01", "2018-01-01"],
            "sat_list": ["L8"],
            "filepath": "data/roi1",
        }
    }
    expected = {
        "vnv5": {
            "dates": ["2017-12-01", "2018-01-01"],
            "sat_list": ["L8"],
            "filepath": "data/roi1",
        },
        "vnv6": {
            "dates": ["2019-01-01", "2020-02-01"],
            "sat_list": ["L9"],
            "filepath": "path/to/vnv6",
        },
    }
    assert common.update_config(config_json, roi_settings) == expected


def test_update_config_non_existing_roi():
    # Testing update with a non-existing ROI
    config_json = {
        "vnv4": {
            "dates": ["2017-01-01", "2017-02-01"],
            "sat_list": ["L7"],
        }
    }
    roi_settings = {
        "vnv5": {
            "dates": ["2017-12-01", "2018-01-01"],
            "sat_list": ["L8"],
        }
    }
    expected = {
        "vnv4": {
            "dates": ["2017-01-01", "2017-02-01"],
            "sat_list": ["L7"],
        }
    }
    assert common.update_config(config_json, roi_settings) == expected


def test_update_config_empty_config():
    # Testing update with an empty config JSON
    config_json = {}
    roi_settings = {
        "vnv5": {
            "dates": ["2017-12-01", "2018-01-01"],
            "sat_list": ["L8"],
        }
    }
    expected = {}
    assert common.update_config(config_json, roi_settings) == expected


def test_update_config_empty_roi_settings():
    # Testing update with empty ROI settings
    config_json = {
        "vnv5": {
            "dates": ["2017-01-01", "2017-02-01"],
            "sat_list": ["L7"],
        }
    }
    roi_settings = {}
    expected = {
        "vnv5": {
            "dates": ["2017-01-01", "2017-02-01"],
            "sat_list": ["L7"],
        }
    }
    assert common.update_config(config_json, roi_settings) == expected


def test_empty_roi_ids_and_json_data():
    extracted_settings = common.extract_roi_settings({}, roi_ids=[])
    assert extracted_settings == {}


def test_custom_fields_of_interest():
    json_data = {
        "roi_ids": ["roi1"],
        "roi1": {"dates": "2020-01-01", "sitename": "Site1", "custom_field": "value"},
    }
    fields_of_interest = {"dates", "custom_field"}
    extracted_settings = common.extract_roi_settings(json_data, fields_of_interest)
    assert set(fields_of_interest).issubset(set(extracted_settings["roi1"].keys()))


def test_default_fields_of_interest():
    json_data = {
        "roi_ids": ["vnv5"],
        "vnv5": {
            "polygon": [
                [
                    [-73.79437084401454, 40.604969508734285],
                    [-73.79437084401454, 40.58122710499745],
                    [-73.76134532936206, 40.58122710499745],
                    [-73.76134532936206, 40.604969508734285],
                    [-73.79437084401454, 40.604969508734285],
                ]
            ],
            "sat_list": ["L8"],
            "landsat_collection": "C02",
            "dates": ["2017-12-01", "2018-01-01"],
            "sitename": "ID_vnv5_datetime01-10-24__01_15_42",
            "filepath": "C:\\development\\doodleverse\\coastseg\\CoastSeg\\data",
            "roi_id": "vnv5",
        },
    }
    expected_fields = set(
        [
            "dates",
            "sitename",
            "polygon",
            "roi_id",
            "sat_list",
            "landsat_collection",
            "filepath",
        ]
    )
    extracted_settings = common.extract_roi_settings(json_data)
    assert set(extracted_settings["vnv5"].keys()) == expected_fields


def test_specific_roi_ids():
    json_data = {
        "roi_ids": ["vnv5"],
        "vnv5": {
            "polygon": [
                [
                    [-73.79437084401454, 40.604969508734285],
                    [-73.79437084401454, 40.58122710499745],
                    [-73.76134532936206, 40.58122710499745],
                    [-73.76134532936206, 40.604969508734285],
                    [-73.79437084401454, 40.604969508734285],
                ]
            ],
            "sat_list": ["L8"],
            "landsat_collection": "C02",
            "dates": ["2017-12-01", "2018-01-01"],
            "sitename": "ID_vnv5_datetime01-10-24__01_15_42",
            "filepath": "C:\\development\\doodleverse\\coastseg\\CoastSeg\\data",
            "roi_id": "vnv5",
        },
        "vnv6": {
            "polygon": [
                [
                    [-73.79437084401454, 40.604969508734285],
                    [-73.79437084401454, 40.58122710499745],
                    [-73.76134532936206, 40.58122710499745],
                    [-73.76134532936206, 40.604969508734285],
                    [-73.79437084401454, 40.604969508734285],
                ]
            ],
            "sat_list": ["L8"],
            "landsat_collection": "C02",
            "dates": ["2017-12-01", "2018-01-01"],
            "sitename": "ID_vnv6_datetime01-10-24__01_15_42",
            "filepath": "C:\\development\\doodleverse\\coastseg\\CoastSeg\\data",
            "roi_id": "vnv6",
        },
    }
    roi_ids = ["vnv6"]
    extracted_settings = common.extract_roi_settings(json_data, roi_ids=roi_ids)
    assert "vnv6" in extracted_settings and "vnv5" not in extracted_settings


def test_missing_fields_in_json_data():
    # test what happens if a field like sitename is missing
    json_data = {
        "roi_ids": ["vnv5"],
        "vnv5": {
            "polygon": [
                [
                    [-73.79437084401454, 40.604969508734285],
                    [-73.79437084401454, 40.58122710499745],
                    [-73.76134532936206, 40.58122710499745],
                    [-73.76134532936206, 40.604969508734285],
                    [-73.79437084401454, 40.604969508734285],
                ]
            ],
            "sat_list": ["L8"],
            "landsat_collection": "C02",
            "dates": ["2017-12-01", "2018-01-01"],
            "filepath": "C:\\development\\doodleverse\\coastseg\\CoastSeg\\data",
            "roi_id": "vnv5",
        },
    }
    extracted_settings = common.extract_roi_settings(json_data)
    assert "sitename" not in extracted_settings["vnv5"]
    assert "dates" in extracted_settings["vnv5"]
    assert "polygon" in extracted_settings["vnv5"]
    assert "sat_list" in extracted_settings["vnv5"]
    assert "landsat_collection" in extracted_settings["vnv5"]
    assert "dates" in extracted_settings["vnv5"]
    assert "filepath" in extracted_settings["vnv5"]
    assert "roi_id" in extracted_settings["vnv5"]


def test_update_existing_key():
    roi_settings = {
        "roi1": {"key1": "value1", "key2": "value2"},
        "roi2": {"key1": "value3", "key2": "value4"},
    }
    updated_settings = common.update_roi_settings(roi_settings, "key1", "new_value")
    assert all(
        settings["key1"] == "new_value" for settings in updated_settings.values()
    )


def test_update_non_existing_key():
    roi_settings = {"roi1": {"key2": "value2"}, "roi2": {"key2": "value4"}}
    updated_settings = common.update_roi_settings(roi_settings, "key1", "new_value")
    assert all("key1" not in settings for settings in updated_settings.values())


def test_empty_roi_settings():
    updated_settings = common.update_roi_settings({}, "key1", "new_value")
    assert updated_settings == {}


def test_multiple_roi_ids():
    roi_settings = {
        "roi1": {"key1": "value1"},
        "roi2": {"key1": "value3"},
        "roi3": {"key1": "value5"},
    }
    updated_settings = common.update_roi_settings(roi_settings, "key1", "new_value")
    assert all(
        settings["key1"] == "new_value" for settings in updated_settings.values()
    )


def test_non_dict_roi_settings():
    with pytest.raises(AttributeError):
        common.update_roi_settings("not_a_dict", "key1", "new_value")


def test_ioerror_during_file_update():
    roi_settings = {"roi1": {"filepath": "path/to/roi1", "sitename": "Site1"}}
    roi_ids = ["roi1"]
    with (
        patch("os.path.exists") as mock_exists,
        patch("coastseg.file_utilities.read_json_file") as mock_read,
        patch("coastseg.file_utilities.config_to_file") as mock_write,
        patch("coastseg.common.logging") as mock_logging,
    ):
        mock_exists.return_value = True
        mock_read.return_value = {}
        mock_write.side_effect = IOError

        common.update_downloaded_configs(roi_settings=roi_settings, roi_ids=roi_ids)

        mock_logging.error.assert_called()


def test_successful_update():
    roi_settings = {"roi1": {"filepath": "path/to/roi1", "sitename": "Site1"}}
    roi_ids = ["roi1"]
    with (
        patch("os.path.exists") as mock_exists,
        patch("coastseg.file_utilities.read_json_file") as mock_read,
        patch("coastseg.file_utilities.config_to_file") as mock_write,
    ):
        mock_exists.return_value = True
        mock_read.return_value = {}

        common.update_downloaded_configs(roi_settings=roi_settings, roi_ids=roi_ids)

        mock_write.assert_called_once()


def test_config_file_not_found():
    roi_settings = {"roi1": {"filepath": "path/to/roi1", "sitename": "Site1"}}
    roi_ids = ["roi1"]
    with (
        patch("os.path.exists") as mock_exists,
        patch("coastseg.common.logging") as mock_logging,
    ):
        mock_exists.return_value = False

        common.update_downloaded_configs(roi_settings=roi_settings, roi_ids=roi_ids)

        mock_logging.warning.assert_called()


def test_nonexistent_roi_ids():
    roi_settings = {"roi2": {"filepath": "path/to/roi2", "sitename": "Site2"}}
    roi_ids = ["roi1"]
    with patch("coastseg.common.logging") as mock_logging:
        common.update_downloaded_configs(roi_settings=roi_settings, roi_ids=roi_ids)
        mock_logging.warning.assert_called()


def test_valid_roi_ids_and_settings():
    roi_settings = {"roi1": {"filepath": "path/to/roi1", "sitename": "Site1"}}
    roi_ids = ["roi1"]
    with (
        patch("os.path.exists") as mock_exists,
        patch("coastseg.file_utilities.read_json_file") as mock_read,
        patch("coastseg.file_utilities.config_to_file") as mock_write,
    ):
        mock_exists.return_value = True
        mock_read.return_value = {}

        common.update_downloaded_configs(roi_settings=roi_settings, roi_ids=roi_ids)

        mock_write.assert_called_once()


def test_empty_roi_settings():
    with patch("coastseg.file_utilities") as mock_file_utils:
        common.update_downloaded_configs(roi_settings={}, roi_ids=[])
        mock_file_utils.read_json_file.assert_not_called()
        mock_file_utils.config_to_file.assert_not_called()


# Scenario 1: 'date' column as string
def test_remove_matching_rows_date_string():
    # Create mock GeoDataFrame with 'date' as string
    data = {
        "date": ["2023-01-01", "2023-01-02", "2023-01-03", "2023-01-04"],
        "satname": ["SatA", "SatB", "SatA", "SatC"],
        "value": [10, 20, 30, 40],
    }
    gdf = gpd.GeoDataFrame(data)

    # Criteria for removal
    kwargs = {"date": ["2023-01-03", "2023-01-04"], "satname": ["SatA", "SatC"]}

    # Apply function
    updated_gdf = common.remove_matching_rows(gdf, **kwargs)

    # Assertions
    assert len(updated_gdf) == 2
    assert all(item not in updated_gdf["date"].values for item in kwargs["date"])


# Scenario 2: 'date' column as datetime
def test_remove_matching_rows_date_datetime():
    # Create mock GeoDataFrame with 'date' as datetime
    data = {
        "date": [
            datetime.datetime(2018, 12, 5, 16, 14, 8),
            datetime.datetime(2018, 12, 5, 17, 14, 8),
            datetime.datetime(2018, 12, 5, 17, 15, 8),
            datetime.datetime(2018, 12, 5, 18, 18, 9),
        ],
        "satname": ["L8", "L9", "L8", "S2"],
        "value": [10, 20, 30, 40],
    }
    gdf = gpd.GeoDataFrame(data)

    # Criteria for removal
    kwargs = {
        "date": ["2018-12-05 16:14:8", "2018-12-05 18:18:9"],
        "satname": ["L8", "S2"],
    }

    # Apply function
    updated_gdf = common.remove_matching_rows(gdf, **kwargs)

    # Assertions
    assert len(updated_gdf) == 2
    assert all(
        datetime.datetime.strptime(item, "%Y-%m-%d %H:%M:%S")
        not in updated_gdf["date"].values
        for item in kwargs["date"]
    )
    assert len(updated_gdf[updated_gdf["satname"] == "L8"]) == 1


# Scenario 3: dates given to remove_matching_rows are datetime
def test_remove_matching_rows_date_datetime_format_inputs():
    # Create mock GeoDataFrame with 'date' as datetime
    data = {
        "date": [
            datetime.datetime(2018, 12, 5, 16, 14, 8),
            datetime.datetime(2018, 12, 5, 17, 14, 8),
            datetime.datetime(2018, 12, 5, 17, 15, 8),
            datetime.datetime(2018, 12, 5, 18, 18, 9),
        ],
        "satname": ["SatA", "SatB", "SatA", "SatC"],
        "value": [10, 20, 30, 40],
    }
    gdf = gpd.GeoDataFrame(data)
    date = ["2018-12-05 16:14:8", "2018-12-05 18:18:9"]

    # Criteria for removal
    kwargs = {
        "date": [
            datetime.datetime.strptime(datestr, "%Y-%m-%d %H:%M:%S") for datestr in date
        ],
        "satname": ["SatA", "SatC"],
    }

    # Apply function
    updated_gdf = common.remove_matching_rows(gdf, **kwargs)

    # Assertions
    assert len(updated_gdf) == 2
    assert all(item not in updated_gdf["date"].values for item in kwargs["date"])


def test_extract_dates_and_sats():
    # Sample input
    selected_items = [
        "S2_2018-12-05 16:14:08",
        "S2_2018-12-25 16:14:09",
        "S2_2018-01-09 16:14:08",
    ]

    # Expected output
    expected_dates = [
        datetime.datetime(2018, 12, 5, 16, 14, 8, tzinfo=timezone.utc),
        datetime.datetime(2018, 12, 25, 16, 14, 9, tzinfo=timezone.utc),
        datetime.datetime(2018, 1, 9, 16, 14, 8, tzinfo=timezone.utc),
    ]
    expected_sat_list = ["S2", "S2", "S2"]

    # Run the function
    dates_list, sat_list = common.extract_dates_and_sats(selected_items)

    # Assertions
    assert dates_list == expected_dates
    assert sat_list == expected_sat_list


# Helper functions
def create_temp_jpg_file(filename, dir_path):
    """
    Helper function to create a temporary JPEG file with a specified filename in a directory.
    """
    full_path = os.path.join(dir_path, filename)
    open(full_path, "a").close()  # Create an empty file


def create_temp_csv_with_data(data, column_names):
    """
    Helper function to create a temporary CSV file with specified data and column names.
    """
    temp_file = tempfile.NamedTemporaryFile(delete=False, suffix=".csv")
    df = pd.DataFrame(data, columns=column_names)
    df.to_csv(temp_file.name, index=False)
    return temp_file.name


def test_filter_partial_images():
    # Mock rectangle with known size 1 degree by 1 degree at the equator.
    # This is approximately 111 km by 111 km.
    coords = [(0, 0), (1, 0), (1, 1), (0, 1)]
    polygon = Polygon(coords)
    roi_gdf = gpd.GeoDataFrame({"geometry": [polygon]}, crs="EPSG:4326")

    directory = "/path/to/directory"

    with patch("coastseg.common.filter_images") as mock_filter:
        common.filter_partial_images(roi_gdf, directory, min_area_percentage=0.60)

        # area calculations don't exactly match because the geometry is converted to the most accurate UTM zone to get the least distorted area
        expected_min_area = 7393.52
        expected_max_area = 18483.80
        actual_min_area, actual_max_area, actual_directory = mock_filter.call_args[0]
        # Assert directory is the same
        assert actual_directory == directory

        # Assert areas are almost equal within a tolerance
        np.testing.assert_almost_equal(actual_min_area, expected_min_area, decimal=2)
        np.testing.assert_almost_equal(actual_max_area, expected_max_area, decimal=2)


def test_non_existent_directory():
    coords = [(0, 0), (1, 0), (1, 1), (0, 1)]
    polygon = Polygon(coords)
    roi_gdf = gpd.GeoDataFrame({"geometry": [polygon]}, crs="EPSG:4326")

    directory = "/non/existent/directory"

    with pytest.raises(FileNotFoundError):
        common.filter_partial_images(roi_gdf, directory)


def test_get_roi_area():
    # Mock rectangle with known size 1 degree by 1 degree at the equator.
    # This is approximately 111 km by 111 km (for simplicity, we're treating it as a square).
    coords = [(0, 0), (1, 0), (1, 1), (0, 1)]
    polygon = Polygon(coords)
    gdf = gpd.GeoDataFrame({"geometry": [polygon]}, crs="EPSG:4326")

    # The expected area is approximately 111 * 111 = 12321 km^2.
    # We'll use `pytest.approx` to handle floating-point precision issues.
    assert common.get_roi_area(gdf) == pytest.approx(12321, 1e-3)


def test_empty_geodataframe():
    gdf = gpd.GeoDataFrame(columns=["geometry"], crs="EPSG:4326")
    with pytest.raises(IndexError):
        common.get_roi_area(gdf)


def test_invalid_projection():
    # Mock rectangle, but with a crs that won't be transformed by our get_epsg_from_geometry function
    coords = [(0, 0), (1, 0), (1, 1), (0, 1)]
    polygon = Polygon(coords)
    gdf = gpd.GeoDataFrame({"geometry": [polygon]}, crs="EPSG:3857")

    assert common.get_roi_area(gdf) == pytest.approx(9.95e-7, 1e-3)


def test_filter_images_existing_directory(setup_image_directory):
    # min area is 60% of area 25km^2 and max area is 150% of area 25km^2
    bad_images = common.filter_images(
        15, 30, setup_image_directory, setup_image_directory.join("bad")
    )
    assert len(bad_images) == 2

    assert (
        os.path.join(setup_image_directory, "dummy_prefix_S2_image.jpg") in bad_images
    )
    assert (
        os.path.join(setup_image_directory, "dummy_prefix_L5_image.jpg") in bad_images
    )


def test_filter_images_existing_directory_bad_images(setup_image_directory_bad_images):
    # min area is 60% of area 25km^2 and max area is 150% of area 25km^2
    bad_images = common.filter_images(
        15,
        30,
        setup_image_directory_bad_images,
        setup_image_directory_bad_images.join("bad"),
    )
    assert len(bad_images) == 5

    assert (
        os.path.join(setup_image_directory_bad_images, "dummy_prefix_S2_image.jpg")
        in bad_images
    )
    assert (
        os.path.join(setup_image_directory_bad_images, "dummy_prefix_L5_image.jpg")
        in bad_images
    )
    assert (
        os.path.join(setup_image_directory_bad_images, "dummy_prefix_L7_image.jpg")
        in bad_images
    )
    assert (
        os.path.join(setup_image_directory_bad_images, "dummy_prefix_L8_image.jpg")
        in bad_images
    )
    assert (
        os.path.join(setup_image_directory_bad_images, "dummy_prefix_L9_image.jpg")
        in bad_images
    )


def test_filter_images_all_good_images(setup_good_image_directory):
    # min area is 60% of area 25km^2 and max area is 150% of area 25km^2
    bad_images = common.filter_images(
        15, 30, setup_good_image_directory, setup_good_image_directory.join("bad")
    )
    assert len(bad_images) == 0


def test_filter_images_non_existing_directory():
    with pytest.raises(FileNotFoundError):
        common.filter_images(0.8, 1.5, "non_existing_path", "some_output_path")


def test_filter_images_no_jpg_files_found(tmpdir):
    bad_files = common.filter_images(0.8, 1.5, tmpdir, tmpdir.join("bad"))
    assert len(bad_files) == 0


def test_filter_images_no_output_directory_provided_no_max_area(setup_image_directory):
    # min area is 60% of area 25km^2 and max area is None
    bad_images = common.filter_images(15, None, setup_image_directory)
    assert len(bad_images) == 2
    assert (
        os.path.join(setup_image_directory, "dummy_prefix_S2_image.jpg") in bad_images
    )
    assert (
        os.path.join(setup_image_directory, "dummy_prefix_L5_image.jpg") in bad_images
    )
    assert os.path.exists(
        os.path.join(setup_image_directory, "bad", "dummy_prefix_S2_image.jpg")
    )
    assert os.path.exists(
        os.path.join(setup_image_directory, "bad", "dummy_prefix_L5_image.jpg")
    )


def test_filter_images_no_output_directory_provided(setup_image_directory):
    # min area is 60% of area 25km^2 and max area is 150% of area 25km^2
    bad_images = common.filter_images(15, 30, setup_image_directory)
    assert len(bad_images) == 2
    assert (
        os.path.join(setup_image_directory, "dummy_prefix_S2_image.jpg") in bad_images
    )
    assert (
        os.path.join(setup_image_directory, "dummy_prefix_L5_image.jpg") in bad_images
    )
    assert os.path.exists(
        os.path.join(setup_image_directory, "bad", "dummy_prefix_S2_image.jpg")
    )
    assert os.path.exists(
        os.path.join(setup_image_directory, "bad", "dummy_prefix_L5_image.jpg")
    )


def test_valid_input():
    rois = gpd.GeoDataFrame({"geometry": [Point(1, 1)]}, crs="EPSG:4326")

    result = common.create_config_gdf(rois)
    assert not result.empty
    assert result.crs == "EPSG:4326"
    assert "type" in result.columns
    assert result["type"][0] == "roi"


def test_with_multiple_gdfs():
    rois = gpd.GeoDataFrame({"geometry": [Point(1, 1), Point(2, 2)]}, crs="EPSG:4326")

    shorelines = gpd.GeoDataFrame(
        {"geometry": [LineString([(0, 0), (1, 1)])]}, crs="EPSG:4326"
    )

    result = common.create_config_gdf(rois, shorelines_gdf=shorelines, epsg_code=3857)

    assert not result.empty
    assert result.crs == "EPSG:3857"
    assert result["type"].nunique() == 2
    assert set(result["type"].unique()) == {"roi", "shoreline"}


def test_with_empty_rois_and_no_epsg():
    with pytest.raises(ValueError):
        common.create_config_gdf(None)


def test_with_empty_rois_and_valid_epsg():
    result = common.create_config_gdf(None, epsg_code=3857)
    assert result.empty
    assert result.crs == "EPSG:3857"


def test_with_all_gdfs():
    rois = gpd.GeoDataFrame({"geometry": [Point(1, 1), Point(2, 2)]}, crs="EPSG:4326")

    shorelines = gpd.GeoDataFrame(
        {"geometry": [LineString([(0, 0), (1, 1)])]}, crs="EPSG:4326"
    )

    transects = gpd.GeoDataFrame(
        {"geometry": [LineString([(2, 2), (3, 3)])]}, crs="EPSG:4326"
    )

    bbox = gpd.GeoDataFrame({"geometry": [Point(3, 3), Point(4, 4)]}, crs="EPSG:4326")

    result = common.create_config_gdf(
        rois,
        shorelines_gdf=shorelines,
        transects_gdf=transects,
        bbox_gdf=bbox,
        epsg_code=3857,
    )

    assert not result.empty
    assert result.crs == "EPSG:3857"
    assert result["type"].nunique() == 4
    assert set(result["type"].unique()) == {"roi", "shoreline", "transect", "bbox"}


def test_set_crs_for_non_empty_gdf_with_same_epsg():
    # Create a GeoDataFrame with some data
    gdf = gpd.GeoDataFrame({"geometry": [Point(1, 1)]}, crs="EPSG:4326")

    result = common.set_crs_or_initialize_empty(gdf, "EPSG:4326")

    # Check that the resulting GeoDataFrame has the correct CRS
    assert result.crs == "EPSG:4326"
    # Check that the data remains unchanged
    assert not result.empty


def test_set_crs_for_non_empty_gdf():
    # Create a GeoDataFrame with some data
    gdf = gpd.GeoDataFrame({"geometry": [Point(1, 1)]}, crs="EPSG:4326")

    result = common.set_crs_or_initialize_empty(gdf, "EPSG:3857")

    # Check that the resulting GeoDataFrame has the correct CRS
    assert result.crs == "EPSG:3857"
    # Check that the data remains unchanged
    assert not result.empty


def test_initialize_empty_for_none_gdf():
    result = common.set_crs_or_initialize_empty(None, "EPSG:3857")

    # Check that the resulting GeoDataFrame is empty but has the correct CRS
    assert result.crs == "EPSG:3857"
    assert result.empty


def test_initialize_empty_for_empty_gdf():
    gdf = gpd.GeoDataFrame(geometry=[], crs="EPSG:4326")
    result = common.set_crs_or_initialize_empty(gdf, "EPSG:3857")

    # Check that the resulting GeoDataFrame is empty but has the correct CRS
    assert result.crs == "EPSG:3857"
    assert result.empty


def test_raise_exception_on_invalid_crs():
    gdf = gpd.GeoDataFrame({"geometry": [Point(1, 1)]}, crs="EPSG:4326")

    with pytest.raises(Exception):
        # Attempt to convert to a non-existent EPSG code
        common.set_crs_or_initialize_empty(gdf, "EPSG:999999")


# Test data
@pytest.fixture(scope="function")
def empty_ROI_directory(request):
    temp_dir = tempfile.mkdtemp()
    directory_name = request.param if hasattr(request, "param") else ""

    # Create subdirectories
    os.makedirs(
        os.path.join(temp_dir, directory_name, "jpg_files", "preprocessed", "RGB")
    )

    filenames = []

    for fn in filenames:
        with open(
            os.path.join(
                temp_dir, directory_name, "jpg_files", "preprocessed", "RGB", fn
            ),
            "w",
        ) as f:
            f.write("test content")

    yield temp_dir

    shutil.rmtree(temp_dir)


# Test data
@pytest.fixture(scope="function")
def sample_ROI_directory(request):
    temp_dir = tempfile.mkdtemp()
    directory_name = request.param if hasattr(request, "param") else ""

    # Create subdirectories
    os.makedirs(
        os.path.join(temp_dir, directory_name, "jpg_files", "preprocessed", "RGB")
    )

    filenames = [
        "2021-01-05-15-33-53_L5_site1_ms.jpg",
        "2021-01-05-15-33-53_L7_site1_ms.jpg",
        "2021-01-05-15-33-53_sat1_L8.jpg",
        "2021-01-05-15-33-53_sat1_L9.jpg",
        "2021-01-05-15-33-53_sat1_S2.jpg",
        "2021-01-05-15-33-53_wrong_name.jpg",
        "wrong_name_2.jpg",
    ]

    for fn in filenames:
        with open(
            os.path.join(
                temp_dir, directory_name, "jpg_files", "preprocessed", "RGB", fn
            ),
            "w",
        ) as f:
            f.write("test content")

    yield temp_dir

    shutil.rmtree(temp_dir)


@pytest.fixture(scope="function")
def sample_directory():
    temp_dir = tempfile.mkdtemp()

    filenames = [
        "20210101_sat1_L5.jpg",
        "20210101_sat1_L7.jpg",
        "20210101_sat1_L8.jpg",
        "20210101_sat1_L9.jpg",
        "20210101_sat1_S2.jpg",
        "20210101_wrong_name.jpg",
        "wrong_name_2.jpg",
    ]

    for fn in filenames:
        with open(os.path.join(temp_dir, fn), "w") as f:
            f.write("test content")

    yield temp_dir

    shutil.rmtree(temp_dir)


@pytest.fixture(scope="module")
def expected_satellites():
    return {
        "L5": {"20210101_L5_site1_ms.tif"},
        "L7": {"20210101_L7_site1_ms.tif"},
        "L8": {"20210101_L8_site1_ms.tif"},
        "L9": {"20210101_L9_site1_ms.tif"},
        "S2": {"20210101_S2_site1_ms.tif"},
    }


# Test data
@pytest.fixture(scope="module")
def sample_metadata():
    # This metadata is total bogus and is just for testing purposes.
    # The  only thing that matters is the date format for filesnames is in the format "YYYY-MM-DD-HH-MM-SS"
    metadata = {
        "L5": {
            "filenames": [
                "2021-01-05-15-33-53_L5_site1_ms.tif",
                "2022-01-05-15-33-53_L5_site1_ms.tif",
            ],
            "acc_georef": [9.185, 10.185],
            "epsg": [32618, 32618],
            "dates": [
                "datetime.datetime(2020, 1, 5, 15, 33, 53, tzinfo=<UTC>)",
                "datetime.datetime(2020, 1, 21, 15, 33, 50, tzinfo=<UTC>)",
            ],
        },
        "L7": {
            "filenames": [
                "2021-01-05-15-33-53_L7_site1_ms.tif",
                "2022-01-05-15-33-53_L7_site1_ms.tif",
            ],
            "acc_georef": [7.441, 5.693],
            "epsg": [32618, 32618],
            "dates": [
                "datetime.datetime(2020, 1, 5, 15, 33, 53, tzinfo=<UTC>)",
                "datetime.datetime(2020, 2, 22, 15, 33, 41, tzinfo=<UTC>)",
            ],
        },
        "sitename": "site1",
    }
    return metadata


@pytest.fixture(scope="module")
def expected_filtered_metadata():
    metadata = {
        "L5": {
            "filenames": ["2021-01-05-15-33-53_L5_site1_ms.tif"],
            "acc_georef": [9.185],
            "epsg": [32618],
            "dates": ["datetime.datetime(2020, 1, 5, 15, 33, 53, tzinfo=<UTC>)"],
        },
        "L7": {
            "filenames": ["2021-01-05-15-33-53_L7_site1_ms.tif"],
            "acc_georef": [7.441],
            "epsg": [32618],
            "dates": [
                "datetime.datetime(2020, 1, 5, 15, 33, 53, tzinfo=<UTC>)",
            ],
        },
        "sitename": "site1",
    }
    return metadata


@pytest.fixture(scope="module")
def expected_empty_filtered_metadata():
    metadata = {
        "L5": {
            "filenames": [],
            "acc_georef": [],
            "epsg": [],
            "dates": [],
        },
        "L7": {
            "filenames": [],
            "acc_georef": [],
            "epsg": [],
            "dates": [],
        },
        "sitename": "site1",
    }
    return metadata


@pytest.mark.parametrize("sample_ROI_directory", ["site1"], indirect=True)
def test_filter_metadata(
    sample_ROI_directory, sample_metadata, expected_filtered_metadata
):
    directory = os.path.join(
        sample_ROI_directory, "site1", "jpg_files", "preprocessed", "RGB"
    )
    result = common.filter_metadata_with_dates(sample_metadata, directory, "jpg")

    assert (
        result == expected_filtered_metadata
    ), "The output filtered metadata is not as expected."


@pytest.mark.parametrize("empty_ROI_directory", ["site1"], indirect=True)
def test_empty_roi_directory_filter_metadata(
    empty_ROI_directory,
    sample_metadata,
    expected_empty_filtered_metadata,
    sample_directory,
):
    # if the RGB directory but exists and is empty then no filenames in result should be empty lists
    directory = os.path.join(
        empty_ROI_directory, "site1", "jpg_files", "preprocessed", "RGB"
    )
    result = common.filter_metadata_with_dates(sample_metadata, directory, "jpg")

    assert (
        result == expected_empty_filtered_metadata
    ), "The output filtered metadata is not as expected."

    # should raise an error if the RGB directory within the ROI directory does not exist
    with pytest.raises(Exception):
        directory = os.path.join(
            sample_directory, "site1", "jpg_files", "preprocessed", "RGB"
        )
        result = common.filter_metadata_with_dates(sample_metadata, directory, "jpg")


# Test for preprocessing function
def test_preprocess_geodataframe():
    # Test when data is empty
    empty_data = gpd.GeoDataFrame()
    result = common.preprocess_geodataframe(empty_data)
    assert result.empty, "Result should be empty when data is empty."

    # Test when data contains "ID" column
    data_with_ID = gpd.GeoDataFrame({"ID": [1, 2, 3], "geometry": [None, None, None]})
    result = common.preprocess_geodataframe(data_with_ID)
    assert "id" in result.columns, "Column 'ID' should be renamed to 'id'."
    assert "ID" not in result.columns, "Column 'ID' should not exist in the result."

    # Test when data does not contain "id" column
    data_without_id = gpd.GeoDataFrame(
        {"foo": [1, 2, 3], "geometry": [None, None, None]}
    )
    result = common.preprocess_geodataframe(data_without_id, create_ids=True)
    assert "id" in result.columns, "Column 'id' should be added when it does not exist."

    # Test when data does not contain "id" column
    data_without_id = gpd.GeoDataFrame(
        {"foo": [1, 2, 3], "geometry": [None, None, None]}
    )
    result = common.preprocess_geodataframe(data_without_id, create_ids=False)
    assert (
        "id" not in result.columns
    ), "Column 'id' should be added when it does not exist."

    # Test when columns_to_keep is specified
    data_with_extra_columns = gpd.GeoDataFrame(
        {"id": [1, 2, 3], "foo": ["a", "b", "c"], "geometry": [None, None, None]}
    )
    columns_to_keep = ["id", "geometry"]
    result = common.preprocess_geodataframe(data_with_extra_columns, columns_to_keep)
    assert set(result.columns) == set(
        columns_to_keep
    ), "Only specified columns should be kept."


# Test for remove_z_coordinates function
def test_remove_z_coordinates():
    # Test when geodf is empty
    empty_data = gpd.GeoDataFrame()
    result = common.remove_z_coordinates(empty_data)
    assert result.empty, "Result should be empty when geodf is empty."

    # Test when geodf contains geometries with z coordinates
    data_with_z = gpd.GeoDataFrame({"geometry": [Point(1, 2, 3), Point(4, 5, 6)]})
    result = common.remove_z_coordinates(data_with_z)
    assert not any(
        geom.has_z for geom in result.geometry
    ), "All z coordinates should be removed."

    # Test when geodf contains MultiLineStrings
    data_with_multilinestrings = gpd.GeoDataFrame(
        {
            "geometry": [MultiLineString([((1, 2), (3, 4)), ((5, 6), (7, 8))])],
        }
    )
    result = common.remove_z_coordinates(data_with_multilinestrings)
    assert all(
        isinstance(geom, LineString) for geom in result.geometry
    ), "All MultiLineStrings should be exploded into LineStrings."


def test_get_transect_points_dict(valid_transects_gdf):
    """Tests get_transect_points_dict to see if it returns a valid dictionary when given
    transects geodataframe and an id
    Args:
        valid_transects_gdf (geodataframe): transects geodataframe with ids:[17,30,35]
    """
    roi_id = "17"
    transects_dict = common.get_transect_points_dict(valid_transects_gdf)
    # simulate how roi transect ids would be created
    transect_ids = valid_transects_gdf["id"].to_list()
    roi_transect_ids = [tid for tid in transect_ids]

    assert isinstance(transects_dict, dict)
    assert set(transects_dict.keys()).issubset(set(roi_transect_ids))
    assert isinstance(transects_dict[roi_transect_ids[0]], np.ndarray)


def test_do_rois_filepaths_exist(tmp_path):
    # should return false when a filepath exist
    good_filepath = tmp_path
    roi_settings = {"1": {"filepath": str(good_filepath)}}
    return_value = common.do_rois_filepaths_exist(
        roi_settings, list(roi_settings.keys())
    )
    assert return_value == True
    # should return false when all filepaths exist
    good_filepath = tmp_path
    roi_settings = {
        "1": {"filepath": str(good_filepath)},
        "2": {"filepath": str(good_filepath)},
    }
    return_value = common.do_rois_filepaths_exist(
        roi_settings, list(roi_settings.keys())
    )
    assert return_value == True
    # should return false when a filepath doesn't exist
    bad_filepath = tmp_path / "fake"
    roi_settings = {"1": {"filepath": str(bad_filepath)}}
    return_value = common.do_rois_filepaths_exist(
        roi_settings, list(roi_settings.keys())
    )
    assert return_value == False
    # should return false when one filepath exist and one filepath doesn't exist
    roi_settings = {
        "1": {"filepath": str(good_filepath)},
        "2": {"filepath": str(bad_filepath)},
    }
    return_value = common.do_rois_filepaths_exist(
        roi_settings, list(roi_settings.keys())
    )
    assert return_value == False


def test_were_rois_downloaded_empty_roi_settings():
    actual_value = common.were_rois_downloaded(None, None)
    assert actual_value == False
    actual_value = common.were_rois_downloaded({}, None)
    assert actual_value == False


def test_do_rois_have_sitenames(valid_roi_settings, roi_settings_empty_sitenames):
    """Test if do_rois_have_sitenames returns true when
    each roi's 'sitename' != "" and false when each roi's 'sitename' == ""

    Args:
        valid_roi_settings (dict): roi_settings with ids["2","3","5"] and valid sitenames
        roi_settings_empty_sitenames(dict): roi_settings with ids["2"] and sitenames = ""
    """
    # ids of rois in valid_roi_settings
    roi_ids = ["2", "3", "5"]
    # when sitenames are not empty strings should return true
    actual_value = common.do_rois_have_sitenames(valid_roi_settings, roi_ids)
    assert actual_value == True

    roi_ids = ["2"]
    # when sitenames are not empty strings should return False
    actual_value = common.do_rois_have_sitenames(roi_settings_empty_sitenames, roi_ids)
    assert actual_value == False


def test_were_rois_downloaded(valid_roi_settings, roi_settings_empty_sitenames):
    """Test if were_rois_downloaded returns true when sitenames != "" and false sitenames == ""

    Args:
        valid_roi_settings (dict): roi_settings with ids["2","3","5"] and valid sitenames
        roi_settings_empty_sitenames(dict): roi_settings with ids["2"] and sitenames = ""
    """
    # ids of rois in valid_roi_settings
    roi_ids = ["2", "3", "5"]
    # when sitenames are not empty strings should return true
    actual_value = common.were_rois_downloaded(valid_roi_settings, roi_ids)
    assert actual_value == True

    roi_ids = ["2"]
    # when sitenames are not empty strings should return False
    actual_value = common.were_rois_downloaded(roi_settings_empty_sitenames, roi_ids)
    assert actual_value == False


def test_create_roi_settings(valid_selected_ROI_layer_data, valid_settings):
    """test if valid roi_settings dictionary is created when provided settings and a single selected ROI

    Args:
        valid_selected_ROI_layer_data (dict): geojson for ROI with id ="0"
        valid_settings (dict):
            download settings for ROI
            "sat_list": ["L5", "L7", "L8"],
            "landsat_collection": "C01",
            "dates": ["2018-12-01", "2019-03-01"],
    """
    filepath = r"C\:Sharon"
    date_str = datetime.date(2019, 4, 13).strftime("%m-%d-%y__%I_%M_%S")
    actual_roi_settings = common.create_roi_settings(
        valid_settings, valid_selected_ROI_layer_data, filepath, date_str
    )
    expected_roi_id = valid_selected_ROI_layer_data["features"][0]["properties"]["id"]
    assert isinstance(actual_roi_settings, dict)
    assert expected_roi_id in actual_roi_settings
    assert set(actual_roi_settings[expected_roi_id]["dates"]) == set(
        valid_settings["dates"]
    )
    assert set(actual_roi_settings[expected_roi_id]["sat_list"]) == set(
        valid_settings["sat_list"]
    )
    assert (
        actual_roi_settings[expected_roi_id]["landsat_collection"]
        == valid_settings["landsat_collection"]
    )
    assert actual_roi_settings[expected_roi_id]["roi_id"] == expected_roi_id
    assert actual_roi_settings[expected_roi_id]["filepath"] == filepath


def test_config_dict_to_file(tmp_path):
    # test if file named config.json is saved when dictionary is passed
    config = {
        "0": {
            "dates": ["2018-12-01", "2019-03-01"],
            "sat_list": ["L8"],
            "roi_id": "0",
            "polygon": [
                [
                    [-124.19437983778509, 40.82355301978889],
                    [-124.19502680580241, 40.859579119105774],
                    [-124.14757559660633, 40.86006100475558],
                    [-124.14695430388457, 40.82403429740862],
                    [-124.19437983778509, 40.82355301978889],
                ]
            ],
            "landsat_collection": "C01",
            "sitename": "ID_0_datetime11-01-22__03_54_47",
            "filepath": "C:\\1_USGS\\CoastSeg\\repos\\2_CoastSeg\\CoastSeg_fork\\Seg2Map\\data",
        }
    }
    filepath = tmp_path
    file_utilities.config_to_file(config, filepath)
    assert tmp_path.exists()
    expected_path = tmp_path / "config.json"
    assert expected_path.exists()
    with open(expected_path, "r", encoding="utf-8") as input_file:
        data = json.load(input_file)
    # test if roi id was saved as key and key fields exist
    assert "0" in data
    assert "dates" in data["0"]
    assert "sat_list" in data["0"]
    assert "roi_id" in data["0"]
    assert "polygon" in data["0"]
    assert "landsat_collection" in data["0"]
    assert "sitename" in data["0"]
    assert "filepath" in data["0"]


def test_config_geodataframe_to_file(tmp_path):
    # test if file named config_gdf.geojson is saved when geodataframe is passed
    d = {"col1": ["name1"], "geometry": [geometry.Point(1, 2)]}
    config = gpd.GeoDataFrame(d, crs="EPSG:4326")
    filepath = tmp_path
    file_utilities.config_to_file(config, filepath)
    assert tmp_path.exists()
    expected_path = tmp_path / "config_gdf.geojson"
    assert expected_path.exists()


def test_create_config_gdf(valid_rois_gdf, valid_shoreline_gdf, valid_transects_gdf):
    # test if a gdf is created with all the rois, shorelines and transects
    epsg_code = "epsg:4326"
    if valid_rois_gdf is not None:
        if not valid_rois_gdf.empty:
            epsg_code = valid_rois_gdf.crs
    actual_gdf = common.create_config_gdf(
        valid_rois_gdf, valid_shoreline_gdf, valid_transects_gdf, epsg_code=epsg_code
    )
    assert "type" in actual_gdf.columns
    assert actual_gdf[actual_gdf["type"] == "transect"].empty == False
    assert actual_gdf[actual_gdf["type"] == "shoreline"].empty == False
    assert actual_gdf[actual_gdf["type"] == "roi"].empty == False

    # test if a gdf is created with all the rois, transects if shorelines is None
    shorelines_gdf = None
    epsg_code = "epsg:4326"
    if valid_rois_gdf is not None:
        if not valid_rois_gdf.empty:
            epsg_code = valid_rois_gdf.crs
    actual_gdf = common.create_config_gdf(
        valid_rois_gdf, shorelines_gdf, valid_transects_gdf, epsg_code=epsg_code
    )
    assert "type" in actual_gdf.columns
    assert actual_gdf[actual_gdf["type"] == "transect"].empty == False
    assert actual_gdf[actual_gdf["type"] == "shoreline"].empty == True
    assert actual_gdf[actual_gdf["type"] == "roi"].empty == False
    # test if a gdf is created with all the rois if  transects and shorelines is None
    transects_gdf = None
    epsg_code = "epsg:4326"
    if valid_rois_gdf is not None:
        if not valid_rois_gdf.empty:
            epsg_code = valid_rois_gdf.crs
    actual_gdf = common.create_config_gdf(
        valid_rois_gdf, shorelines_gdf, transects_gdf, epsg_code=epsg_code
    )
    assert "type" in actual_gdf.columns
    assert actual_gdf[actual_gdf["type"] == "transect"].empty == True
    assert actual_gdf[actual_gdf["type"] == "shoreline"].empty == True
    assert actual_gdf[actual_gdf["type"] == "roi"].empty == False


def test_get_epsg_from_geometry_northern_hemisphere():
    # Rectangle around New York City (North)
    coords = [
        (-74.2591, 40.4774),
        (-74.2591, 40.9176),
        (-73.7004, 40.9176),
        (-73.7004, 40.4774),
    ]
    polygon = Polygon(coords)
    assert common.get_epsg_from_geometry(polygon) == 32618


def test_get_epsg_from_geometry_southern_hemisphere():
    # Rectangle around Buenos Aires (South)
    coords = [
        (-58.5034, -34.7054),
        (-58.5034, -34.5265),
        (-58.3399, -34.5265),
        (-58.3399, -34.7054),
    ]
    polygon = Polygon(coords)
    assert common.get_epsg_from_geometry(polygon) == 32721


def test_convert_wgs_to_utm():
    # tests if valid espg code is returned by lon lat coordinates
    lon = 150
    lat = 100
    actual_espg = common.convert_wgs_to_utm(lon, lat)
    assert isinstance(actual_espg, str)
    assert actual_espg.startswith("326")
    lat = -20
    actual_espg = common.convert_wgs_to_utm(lon, lat)
    assert isinstance(actual_espg, str)
    assert actual_espg.startswith("327")


def test_convert_wgs_to_utm_northern_hemisphere():
    # New York City (North)
    lon, lat = -74.006, 40.7128
    assert common.convert_wgs_to_utm(lon, lat) == "32618"


def test_convert_wgs_to_utm_southern_hemisphere():
    # Buenos Aires (South)
    lon, lat = -58.3816, -34.6037
    assert common.convert_wgs_to_utm(lon, lat) == "32721"


def test_convert_wgs_to_utm_boundary():
    # On Prime Meridian, in Ghana (North)
    lon, lat = 0, 7.9465
    assert common.convert_wgs_to_utm(lon, lat) == "32631"


def test_get_most_accurate_epsg_from_int():
    # Mock bbox around New York City (North, EPSG:4326 -> EPSG:32618)
    coords = [
        (-74.2591, 40.4774),
        (-74.2591, 40.9176),
        (-73.7004, 40.9176),
        (-73.7004, 40.4774),
    ]
    polygon = Polygon(coords)
    bbox = gpd.GeoDataFrame({"geometry": [polygon]})
    assert common.get_most_accurate_epsg(4326, bbox) == 32618


def test_get_most_accurate_epsg_from_str():
    # Mock bbox around Buenos Aires (South, EPSG:4326 -> EPSG:32721)
    coords = [
        (-58.5034, -34.7054),
        (-58.5034, -34.5265),
        (-58.3399, -34.5265),
        (-58.3399, -34.7054),
    ]
    polygon = Polygon(coords)
    bbox = gpd.GeoDataFrame({"geometry": [polygon]})
    assert common.get_most_accurate_epsg("epsg:4326", bbox) == 32721


def test_get_most_accurate_epsg_unchanged():
    # Mock bbox around New York City
    coords = [
        (-74.2591, 40.4774),
        (-74.2591, 40.9176),
        (-73.7004, 40.9176),
        (-73.7004, 40.4774),
    ]
    polygon = Polygon(coords)
    bbox = gpd.GeoDataFrame({"geometry": [polygon]})
    assert common.get_most_accurate_epsg(3857, bbox) == 3857


def test_get_center_point():
    """test correct center of rectangle is returned"""
    expected_coords = [(4.0, 5.0), (4.0, 6.0), (8.0, 6.0), (8.0, 5.0), (4.0, 5.0)]
    center_x, center_y = common.get_center_point(expected_coords)
    assert center_x == 6
    assert center_y == 5.5


def test_create_json_config(
    valid_settings,
    valid_roi_settings,
):
    # test if valid json style config is created when inputs dictionary contains multiple entries
    actual_config = common.create_json_config(valid_roi_settings, valid_settings)
    expected_roi_ids = list(valid_roi_settings.keys())

    assert isinstance(actual_config, dict)
    assert "settings" in actual_config.keys()
    assert "roi_ids" in actual_config.keys()
    assert isinstance(actual_config["roi_ids"], list)
    assert isinstance(actual_config["settings"], dict)
    assert actual_config["roi_ids"] == expected_roi_ids
    for key in expected_roi_ids:
        assert isinstance(actual_config[str(key)], dict)


def test_create_json_config_single_input(valid_settings, valid_single_roi_settings):
    # test if valid json style config is created when inputs dictionary contains only one entry
    actual_config = common.create_json_config(valid_single_roi_settings, valid_settings)
    expected_roi_ids = list(valid_single_roi_settings.keys())

    assert isinstance(actual_config, dict)
    assert "settings" in actual_config.keys()
    assert "roi_ids" in actual_config.keys()
    assert isinstance(actual_config["roi_ids"], list)
    assert isinstance(actual_config["settings"], dict)
    assert actual_config["roi_ids"] == expected_roi_ids
    for key in expected_roi_ids:
        assert isinstance(actual_config[str(key)], dict)


def test_extract_roi_by_id(valid_rois_gdf):
    # test if valid gdf is returned when id within gdf is given
    roi_id = 17
    actual_roi = common.extract_roi_by_id(valid_rois_gdf, roi_id)
    assert isinstance(actual_roi, gpd.GeoDataFrame)
    assert actual_roi[actual_roi["id"].astype(int) == roi_id].empty == False
    expected_roi = valid_rois_gdf[valid_rois_gdf["id"].astype(int) == roi_id]
    assert actual_roi["geometry"][0] == expected_roi["geometry"][0]
    assert actual_roi["id"][0] == expected_roi["id"][0]


def test_load_settings_empty_filepath():
    # Test loading all settings from an empty filepath
    settings = common.load_settings()
    assert isinstance(settings, dict)
    assert len(settings) == 0


def test_load_settings_with_invalid_filepath():
    # Test loading settings from an invalid filepath
    filepath = "/path/to/invalid.json"
    keys = {
        "sat_list",
        "dates",
        "cloud_thresh",
        "min_beach_area",
        "output_epsg",
        "max_dist_ref",
    }
    settings = common.load_settings(filepath, keys)
    assert isinstance(settings, dict)
    assert len(settings) == 0


def test_load_settings_with_nested_settings(config_json):
    config_path, _ = config_json
    # Test loading specific settings from a JSON file with nested settings
    keys = {
        "model_session_path",
        "apply_cloud_mask",
        "image_size_filter",
        "pan_off",
        "save_figure",
        "adjust_detection",
        "check_detection",
        "landsat_collection",
        "sat_list",
        "dates",
        "sand_color",
        "cloud_thresh",
        "cloud_mask_issue",
        "min_beach_area",
        "min_length_sl",
        "output_epsg",
        "sand_color",
        "pan_off",
        "max_dist_ref",
        "dist_clouds",
        "percent_no_data",
        "max_std",
        "min_points",
        "along_dist",
        "max_range",
        "min_chainage",
        "multiple_inter",
        "prc_multiple",
    }
    settings = common.load_settings(config_path, keys)
    assert isinstance(settings, dict)
    assert settings["landsat_collection"] == "C02"
    assert settings["dates"] == ["2018-12-01", "2019-03-01"]
    assert settings["sat_list"] == ["L5", "L7", "L8", "L9", "S2"]
    assert settings["cloud_thresh"] == 0.8
    assert settings["dist_clouds"] == 350
    assert settings["output_epsg"] == 32610
    assert settings["check_detection"] is False
    assert settings["adjust_detection"] is False
    assert settings["save_figure"] is True
    assert settings["min_beach_area"] == 1050
    assert settings["min_length_sl"] == 600
    assert settings["cloud_mask_issue"] is True
    assert settings["sand_color"] == "default"
    assert settings["pan_off"] == "False"
    assert settings["max_dist_ref"] == 200
    assert settings["along_dist"] == 28
    assert settings["min_points"] == 4
    assert settings["max_std"] == 16.0
    assert settings["max_range"] == 38.0
    assert settings["min_chainage"] == -105.0
    assert settings["multiple_inter"] == "auto"
    assert settings["prc_multiple"] == 0.2
    assert settings["apply_cloud_mask"] is False
    assert settings["image_size_filter"] is False


def test_load_settings_with_empty_keys(config_json):
    # Test loading all settings from a JSON file
    config_path, tmpdir = config_json
    settings = common.load_settings(config_path, set())
    assert isinstance(settings, dict)
    assert len(settings) > 0


def test_load_settings_with_set_keys(config_json):
    config_path, tmpdir = config_json
    # Test loading specific settings from a JSON file using a set of keys
    keys = {
        "sat_list",
        "dates",
        "cloud_thresh",
        "min_beach_area",
        "output_epsg",
        "max_dist_ref",
    }
    settings = common.load_settings(config_path, keys)
    assert isinstance(settings, dict)
    assert settings["dates"] == ["2018-12-01", "2019-03-01"]
    assert settings["sat_list"] == ["L5", "L7", "L8", "L9", "S2"]
    assert settings["min_beach_area"] == 1050
    assert settings["max_dist_ref"] == 200
    assert len(settings) == len(keys)
    assert all(key in settings for key in keys)


def test_load_settings_with_list_keys(config_json):
    config_path, tmpdir = config_json
    # Test loading specific settings from a JSON file using a list of keys
    keys = [
        "sat_list",
        "dates",
        "cloud_thresh",
        "min_beach_area",
        "output_epsg",
        "max_dist_ref",
    ]
    settings = common.load_settings(config_path, keys)
    assert settings["dates"] == ["2018-12-01", "2019-03-01"]
    assert settings["sat_list"] == ["L5", "L7", "L8", "L9", "S2"]
    assert settings["min_beach_area"] == 1050
    assert settings["max_dist_ref"] == 200
    assert isinstance(settings, dict)
    assert len(settings) == len(keys)
    assert all(key in settings for key in keys)


def test_save_extracted_shoreline_figures(temp_jpg_dir_structure, temp_dst_dir):
    # Create a settings dictionary
    settings = {"filepath": str(temp_jpg_dir_structure), "sitename": "sitename"}

    # Create a directory for extracted shoreline figures
    extracted_shoreline_figure_path = os.path.join(
        settings["filepath"], settings["sitename"], "jpg_files", "detection"
    )
    assert os.path.exists(extracted_shoreline_figure_path) == True

    # Call the function under test
    common.save_extracted_shoreline_figures(settings, str(temp_dst_dir))
    assert os.path.exists(os.path.join(temp_dst_dir, "jpg_files", "detection")) == True
    assert len(os.listdir(os.path.join(temp_dst_dir, "jpg_files", "detection"))) == 5
    # Check if the extracted shoreline figures directory is empty
    assert os.path.exists(extracted_shoreline_figure_path) == False

    # Check if the files are moved to the save path
    for i in range(5):
        print(
            os.path.join(temp_dst_dir, "jpg_files", "detection", f"test_image_{i}.jpg")
        )
        assert os.path.exists(
            os.path.join(temp_dst_dir, "jpg_files", "detection", f"test_image_{i}.jpg")
        )


def test_update_transect_time_series():
    # Sample data and column names
    data = [
        ["2023-01-01 00:00:00+00:00", 10],
        ["2023-01-02 00:00:00+00:00", 20],
        ["2023-01-03 00:00:00+00:00", 30],
    ]
    column_names = ["dates", "values"]

    # Create a temporary CSV file
    temp_csv_path = create_temp_csv_with_data(data, column_names)

    # Dates to remove
    dates_to_remove = [datetime.datetime(2023, 1, 2)]

    # Call the function with the temporary file and dates
    common.update_transect_time_series([temp_csv_path], dates_to_remove)
    # Read the updated CSV file into a DataFrame
    df_updated = pd.read_csv(temp_csv_path)

    # Assertions
    assert len(df_updated) == 2  # Should only have 2 rows now
    assert "2023-01-02 00:00:00+00:00" not in df_updated["dates"].values

    # Clean up - remove the temporary file
    os.remove(temp_csv_path)


def test_delete_jpg_files():
    # Create a temporary directory
    with tempfile.TemporaryDirectory() as tmp_dir:
        # Sample data
        dates_list = [
            datetime.datetime(2023, 1, 1, 12, 0),
            datetime.datetime(2023, 1, 2, 12, 0),
        ]
        sat_list = ["SatA", "SatB"]
        extra_file = "2023-01-03-12-00-00_SatC.jpg"

        # Create temporary JPEG files
        for date, sat in zip(dates_list, sat_list):
            create_temp_jpg_file(
                date.strftime("%Y-%m-%d-%H-%M-%S") + "_" + sat + ".jpg", tmp_dir
            )
        create_temp_jpg_file(
            extra_file, tmp_dir
        )  # Extra file that should not be deleted

        # Call the function
        common.delete_jpg_files(dates_list, sat_list, tmp_dir)

        # Assertions
        remaining_files = os.listdir(tmp_dir)
        assert len(remaining_files) == 1  # Only the extra file should remain
        assert extra_file in remaining_files


def test_delete_jpg_files_only_satellite_matches():
    # Create a temporary directory
    with tempfile.TemporaryDirectory() as tmp_dir:
        # Sample data
        dates_list = [
            datetime.datetime(2023, 1, 1, 12, 0),
            datetime.datetime(2023, 1, 2, 12, 0),
        ]
        sat_list = ["SatA", "SatB"]
        extra_file = "2023-01-03-12-00-00_SatC.jpg"

        # Create temporary JPEG files
        for date, sat in zip(dates_list, sat_list):
            create_temp_jpg_file(
                date.strftime("%Y-%m-%d-%H-%M-%S") + "_" + sat + ".jpg", tmp_dir
            )
        create_temp_jpg_file(
            extra_file, tmp_dir
        )  # Extra file that should not be deleted

        # Call the function
        dates_list = [
            datetime.datetime(2023, 4, 1, 12, 0),
            datetime.datetime(2023, 5, 2, 12, 0),
        ]
        common.delete_jpg_files(dates_list, sat_list, tmp_dir)

        # Assertions
        remaining_files = os.listdir(tmp_dir)
        assert len(remaining_files) == 3  # No files should be deleted
        assert extra_file in remaining_files


def test_delete_jpg_files_only_date_matches():
    # Create a temporary directory
    with tempfile.TemporaryDirectory() as tmp_dir:
        # Sample data
        dates_list = [
            datetime.datetime(2023, 1, 1, 12, 0),
            datetime.datetime(2023, 1, 2, 12, 0),
        ]
        sat_list = ["SatA", "SatB"]
        extra_file = "2023-01-03-12-00-00_SatC.jpg"

        # Create temporary JPEG files
        for date, sat in zip(dates_list, sat_list):
            create_temp_jpg_file(
                date.strftime("%Y-%m-%d-%H-%M-%S") + "_" + sat + ".jpg", tmp_dir
            )
        create_temp_jpg_file(
            extra_file, tmp_dir
        )  # Extra file that should not be deleted

        # Call the function
        sat_list = ["SatZ", "SatG"]
        common.delete_jpg_files(dates_list, sat_list, tmp_dir)

        # Assertions
        remaining_files = os.listdir(tmp_dir)
        assert len(remaining_files) == 3  # No files should be deleted
        assert extra_file in remaining_files


def test_delete_jpg_files_nothing_matches_and_empty():
    # Create a temporary directory
    with tempfile.TemporaryDirectory() as tmp_dir:
        # Sample data
        dates_list = [
            datetime.datetime(2023, 1, 1, 12, 0),
            datetime.datetime(2023, 1, 2, 12, 0),
        ]
        sat_list = ["SatA", "SatB"]
        extra_file = "2023-01-03-12-00-00_SatC.jpg"

        # Create temporary JPEG files
        for date, sat in zip(dates_list, sat_list):
            create_temp_jpg_file(
                date.strftime("%Y-%m-%d-%H-%M-%S") + "_" + sat + ".jpg", tmp_dir
            )
        create_temp_jpg_file(
            extra_file, tmp_dir
        )  # Extra file that should not be deleted

        # Call the function
        sat_list = ["SatZ", "SatG"]
        dates_list = [
            datetime.datetime(2024, 1, 1, 12, 0),
            datetime.datetime(2028, 1, 2, 12, 0),
        ]
        common.delete_jpg_files([], [], tmp_dir)

        # Assertions
        remaining_files = os.listdir(tmp_dir)
        assert len(remaining_files) == 3  # No files should be deleted
        assert extra_file in remaining_files

        # test again but with empty lists
        common.delete_jpg_files([], [], tmp_dir)

        # Assertions
        remaining_files = os.listdir(tmp_dir)
        assert len(remaining_files) == 3  # No files should be deleted
        assert extra_file in remaining_files


def test_delete_selected_indexes_empty_input_dict():
    input_dict = {}
    selected_indexes = [0, 2, 4]
    expected_output = {}
    assert (
        common.delete_selected_indexes(input_dict, selected_indexes) == expected_output
    )


def test_delete_selected_indexes_empty_selected_indexes():
    input_dict = {"key1": [1, 2, 3], "key2": [4, 5, 6]}
    selected_indexes = []
    expected_output = {"key1": [1, 2, 3], "key2": [4, 5, 6]}
    assert (
        common.delete_selected_indexes(input_dict, selected_indexes) == expected_output
    )


def test_delete_selected_indexes_no_nested_arrays():
    input_dict = {"key1": [1, 2, 3], "key2": [4, 5, 6]}
    selected_indexes = [0, 2]
    expected_output = {"key1": [2], "key2": [5]}
    assert (
        common.delete_selected_indexes(input_dict, selected_indexes) == expected_output
    )


def test_delete_selected_indexes_with_nested_arrays():
    input_dict = {"key1": [np.array([1, 2, 3]), np.array([4, 5, 6])]}
    selected_indexes = [0]
    expected_output = {"key1": [np.array([4, 5, 6])]}
    output_dict = common.delete_selected_indexes(input_dict, selected_indexes)
    for key in expected_output.keys():
        if isinstance(expected_output[key][0], np.ndarray):
            assert np.array_equal(output_dict[key][0], expected_output[key][0])
        else:
            assert output_dict[key][0] == expected_output[key][0]


def test_delete_selected_indexes_with_nested_arrays_and_lists():
    input_dict = {"key1": [np.array([1, 2, 3]), [4, 5, 6]], "key2": [7, 8, 9]}
    selected_indexes = [1]
    expected_output = {"key1": [np.array([1, 2, 3]), [5, 6]], "key2": [7, 9]}
    for key in expected_output.keys():
        if isinstance(expected_output[key][0], np.ndarray):
            assert np.array_equal(input_dict[key][0], expected_output[key][0])
        else:
            assert input_dict[key][0] == expected_output[key][0]


def test_get_selected_indexes_empty_data_dict():
    # Empty data_dict
    data_dict = {}
    dates_list = ["2021-01-01"]
    sat_list = ["sat1"]
    assert common.get_selected_indexes(data_dict, dates_list, sat_list) == []


def test_get_selected_indexes_no_matches():
    # No matches in data_dict
    data_dict = {"dates": ["2021-01-01", "2021-01-02"], "satname": ["sat1", "sat2"]}
    dates_list = ["2022-01-01"]
    sat_list = ["sat1"]
    assert common.get_selected_indexes(data_dict, dates_list, sat_list) == []


def test_get_selected_indexes_single_match():
    # Single match in data_dict
    data_dict = {"dates": ["2021-01-01", "2021-01-02"], "satname": ["sat1", "sat2"]}
    dates_list = ["2021-01-01"]
    sat_list = ["sat1"]
    assert common.get_selected_indexes(data_dict, dates_list, sat_list) == [0]


def test_get_selected_indexes_multiple_matches():
    # Multiple matches in data_dict
    data_dict = {
        "dates": [
            "2018-12-03T18:40:12+00:00",
            "2018-12-03T18:40:12+00:00",
            "2018-12-03T18:40:12+00:00",
        ],
        "satname": ["sat1", "sat2", "sat3"],
    }
    dates_list = ["2018-12-03T18:40:12+00:00"]
    sat_list = ["sat1"]
    assert common.get_selected_indexes(data_dict, dates_list, sat_list) == [0]


def test_get_selected_indexes_empty_lists():
    # Empty lists in data_dict
    data_dict = {"dates": [], "satname": []}
    dates_list = ["2021-01-01"]
    sat_list = ["sat1"]
    assert common.get_selected_indexes(data_dict, dates_list, sat_list) == []


def test_get_selected_indexes_empty_dates_list():
    # Empty dates_list
    data_dict = {"dates": ["2021-01-01", "2021-01-02"], "satname": ["sat1", "sat2"]}
    dates_list = []
    sat_list = ["sat1"]
    assert common.get_selected_indexes(data_dict, dates_list, sat_list) == []


def test_get_selected_indexes_empty_sat_list():
    # Empty sat_list
    data_dict = {"dates": ["2021-01-01", "2021-01-02"], "satname": ["sat1", "sat2"]}
    dates_list = ["2021-01-01"]
    sat_list = []
    assert common.get_selected_indexes(data_dict, dates_list, sat_list) == []


def test_get_selected_indexes_empty_data_dict_and_lists():
    # Empty data_dict, dates_list, and sat_list
    data_dict = {}
    dates_list = []
    sat_list = []
    assert common.get_selected_indexes(data_dict, dates_list, sat_list) == []


def test_transform_data_to_nested_arrays():
    # Test case 1: Dictionary with lists of integers
    data_dict = {"list1": [1, 2, 3], "list2": [4, 5, 6]}
    expected_result = {"list1": np.array([1, 2, 3]), "list2": np.array([4, 5, 6])}
    actual_result = common.transform_data_to_nested_arrays(data_dict)
    for key in expected_result.keys():
        assert np.array_equal(actual_result[key], expected_result[key])

    # Test case 2: Dictionary with lists of floats
    data_dict = {"list1": [1.1, 2.2, 3.3], "list2": [4.4, 5.5, 6.6]}
    expected_result = {
        "list1": np.array([1.1, 2.2, 3.3]),
        "list2": np.array([4.4, 5.5, 6.6]),
    }
    actual_result = common.transform_data_to_nested_arrays(data_dict)
    for key in expected_result.keys():
        assert np.array_equal(actual_result[key], expected_result[key])

    # Test case 3: Dictionary with lists of NumPy arrays
    data_dict = {
        "list1": [
            np.array(
                [
                    np.array(
                        [
                            1,
                            2,
                        ]
                    ),
                    np.array(
                        [
                            2,
                            7,
                        ]
                    ),
                    np.array(
                        [
                            1,
                            2,
                        ]
                    ),
                ]
            ),
            np.array(
                [
                    4,
                    5,
                ]
            ),
        ],
    }
    expected_result = {
        "list1": np.array(
            [np.array([[1, 2], [2, 7], [1, 2]]), np.array([4, 5])], dtype=object
        ),
    }
    actual_result = common.transform_data_to_nested_arrays(data_dict)
    assert actual_result["list1"].shape == expected_result["list1"].shape
    assert actual_result["list1"][0].shape == expected_result["list1"][0].shape
    assert actual_result["list1"][1].shape == expected_result["list1"][1].shape

    # Test case 4: Dictionary with NumPy arrays
    data_dict = {"array1": np.array([1, 2, 3]), "array2": np.array([4, 5, 6])}
    expected_result = {"array1": np.array([1, 2, 3]), "array2": np.array([4, 5, 6])}
    actual_result = common.transform_data_to_nested_arrays(data_dict)
    for key in expected_result.keys():
        assert np.array_equal(actual_result[key], expected_result[key])

    # Test case 5: Empty dictionary
    data_dict = {}
    expected_result = {}
    assert common.transform_data_to_nested_arrays(data_dict) == expected_result

    # Test case 6: Dictionary with invalid value type
    data_dict = {"list1": "invalid", "list2": [1, 2, 3]}
    try:
        common.transform_data_to_nested_arrays(data_dict)
    except Exception:
        assert True


def test_convert_points_to_linestrings():
    # Create a GeoDataFrame with points
    points = [Point(0, 0), Point(1, 1), Point(2, 2)]
    gdf = gpd.GeoDataFrame(
        geometry=points,
    )
    # this should cause the last point to be filtered out because it doesn't have a another points with a matching date
    gdf["date"] = ["1/1/2020", "1/1/2020", "1/2/2020"]

    # Set an initial CRS
    gdf.crs = "EPSG:4326"

    # Convert points to LineStrings with a different CRS
    output_crs = "EPSG:3857"
    linestrings_gdf = convert_points_to_linestrings(gdf, output_crs=output_crs)

    # Check the result
    assert len(linestrings_gdf) == 2
    assert linestrings_gdf.geometry.iloc[0].geom_type == "LineString"
    # Check the CRS
    assert linestrings_gdf.crs == output_crs


def test_convert_points_to_linestrings_not_enough_pts():
    # Create a GeoDataFrame with points
    points = [Point(0, 0), Point(1, 1), Point(2, 2)]
    gdf = gpd.GeoDataFrame(
        geometry=points,
    )
    # this should cause the last point to be filtered out because it doesn't have a another points with a matching date
    gdf["date"] = ["1/1/2020", "1/2/2020", "1/3/2020"]

    # Set an initial CRS
    gdf.crs = "EPSG:4326"

    # Convert points to LineStrings with a different CRS
    output_crs = "EPSG:3857"
    linestrings_gdf = convert_points_to_linestrings(gdf, output_crs=output_crs)

    # Check the result
    assert len(linestrings_gdf) == 3


def test_convert_points_to_linestrings_single_point_per_date():
    # Create a GeoDataFrame with points
    points = [Point(0, 0), Point(1, 1)]
    gdf = gpd.GeoDataFrame(
        geometry=points,
    )
    # this should cause the last point to be filtered out because it doesn't have a another points with a matching date
    gdf["date"] = ["1/1/2020", "1/1/2020"]

    # Set an initial CRS
    gdf.crs = "EPSG:4326"

    # Convert points to LineStrings with a different CRS
    output_crs = "EPSG:3857"
    linestrings_gdf = convert_points_to_linestrings(gdf, output_crs=output_crs)

    # Check the result
    assert len(linestrings_gdf) == 1<|MERGE_RESOLUTION|>--- conflicted
+++ resolved
@@ -18,63 +18,41 @@
 
 
 def test_authenticate_and_initialize_max_attempts():
-<<<<<<< HEAD
     with (
         patch("coastseg.common.ee.Authenticate") as mock_authenticate,
         patch("coastseg.common.ee.Initialize") as mock_initialize,
-    ):
-=======
-    with patch('coastseg.common.ee.Authenticate') as mock_authenticate, \
-         patch('coastseg.common.ee.Initialize') as mock_initialize, \
-         patch('coastseg.common.needs_authentication', return_value=True):# this allows the mock auth function to be called
->>>>>>> 2bb91167
+        patch("coastseg.common.needs_authentication", return_value=True),
+    ):  # this allows the mock auth function to be called
         # Mock an exception for all initialize attempts
         mock_initialize.side_effect = Exception("Credentials file not found")
 
         with pytest.raises(Exception) as excinfo:
-<<<<<<< HEAD
             common.authenticate_and_initialize(
-                print_mode=True, force=False, auth_args={}, kwargs={}
+                print_mode=True, force=False, auth_kwargs={}, init_kwargs={}
             )
 
         assert "Failed to initialize Google Earth Engine after 2 attempts" in str(
             excinfo.value
         )
-=======
-            common.authenticate_and_initialize(print_mode=True, force=False, auth_kwargs={}, init_kwargs={})
-
-        assert "Failed to initialize Google Earth Engine after 2 attempts" in str(excinfo.value)
->>>>>>> 2bb91167
         assert mock_authenticate.call_count == 2
         assert mock_initialize.call_count == 2
 
 
 def test_authenticate_and_initialize_success():
-<<<<<<< HEAD
     with (
         patch("coastseg.common.ee.Authenticate") as mock_authenticate,
         patch("coastseg.common.ee.Initialize") as mock_initialize,
-    ):
+        patch("coastseg.common.needs_authentication", return_value=True),
+    ):  # this allows the mock auth function to be called
+
         # Mock successful initialization
         mock_initialize.return_value = None
 
         common.authenticate_and_initialize(
-            print_mode=True, force=False, auth_args={}, kwargs={}
+            print_mode=True, force=False, auth_kwargs={}, init_kwargs={}
         )
 
-        mock_authenticate.assert_called_once()  # this will call once becase ee.credentials is None
-=======
-    with patch('coastseg.common.ee.Authenticate') as mock_authenticate, \
-         patch('coastseg.common.ee.Initialize') as mock_initialize, \
-         patch('coastseg.common.needs_authentication', return_value=True):# this allows the mock auth function to be called
-        
-        # Mock successful initialization
-        mock_initialize.return_value = None
-        
-        common.authenticate_and_initialize(print_mode=True, force=False, auth_kwargs={}, init_kwargs={})
-
-        mock_authenticate.assert_called_once() # this should be called once because we set needs_authentication to True
->>>>>>> 2bb91167
+        mock_authenticate.assert_called_once()  # this should be called once because we set needs_authentication to True
         mock_initialize.assert_called_once()
 
 
@@ -85,42 +63,28 @@
     ):
         # Mock successful initialization
         mock_initialize.return_value = None
-<<<<<<< HEAD
 
         common.authenticate_and_initialize(
-            print_mode=True, force=True, auth_args={}, kwargs={}
+            print_mode=True, force=True, auth_kwargs={}, init_kwargs={}
         )
-=======
-        
-        common.authenticate_and_initialize(print_mode=True, force=True, auth_kwargs={}, init_kwargs={})
->>>>>>> 2bb91167
 
         mock_authenticate.assert_called_once_with(force=True)
         mock_initialize.assert_called_once()
 
 
 def test_authenticate_and_initialize_retry():
-<<<<<<< HEAD
     with (
         patch("coastseg.common.ee.Authenticate") as mock_authenticate,
         patch("coastseg.common.ee.Initialize") as mock_initialize,
-    ):
+        patch("coastseg.common.needs_authentication", return_value=True),
+    ):  # this allows the mock auth function to be called
+
         # Mock an exception on first initialize, then success
         mock_initialize.side_effect = [Exception("Credentials file not found"), None]
 
         common.authenticate_and_initialize(
-            print_mode=True, force=False, auth_args={}, kwargs={}
+            print_mode=True, force=False, auth_kwargs={}, init_kwargs={}
         )
-=======
-    with patch('coastseg.common.ee.Authenticate') as mock_authenticate, \
-         patch('coastseg.common.ee.Initialize') as mock_initialize, \
-         patch('coastseg.common.needs_authentication', return_value=True):# this allows the mock auth function to be called
-        
-        # Mock an exception on first initialize, then success
-        mock_initialize.side_effect = [Exception("Credentials file not found"), None]
-
-        common.authenticate_and_initialize(print_mode=True, force=False, auth_kwargs={}, init_kwargs={})
->>>>>>> 2bb91167
 
         assert mock_authenticate.call_count == 2
         assert mock_initialize.call_count == 2
