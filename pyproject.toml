--- conflicted
+++ resolved
@@ -5,11 +5,7 @@
 [project]
 name = "coastseg"
 dynamic = ["readme"]
-<<<<<<< HEAD
-version = "0.0.8"
-=======
 version = "0.0.13"
->>>>>>> 9a3c1a8d
 authors = [
   { name=" Sharon Fitzpatrick", email="sharon.fitzpatrick23@gmail.com" },
 ]
@@ -19,10 +15,7 @@
   "coastsat-package>=0.1.0",
   "area",
   "doodleverse-utils>=0.0.18",
-<<<<<<< HEAD
-=======
   "ipyfilechooser>=0.6.0",
->>>>>>> 9a3c1a8d
   "tqdm",
   "leafmap>=0.14.0",
   "geojson",
