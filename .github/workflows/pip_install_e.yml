--- conflicted
+++ resolved
@@ -1,14 +1,8 @@
 on:
   push:
-<<<<<<< HEAD
-    branches: [main, workflows]
-  pull_request:
-    branches: [main, workflows]
-=======
     branches: [main]
   pull_request:
     branches: [main]
->>>>>>> e9265efa
 
 name: Test CoastSeg with Multiple OS python 3.9 and pip install -e .
 jobs:
