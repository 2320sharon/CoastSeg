import logging
from math import sqrt
from typing import Union, Optional, Callable, Dict
from enum import Enum

from coastseg.bbox import Bounding_Box
from coastseg.shoreline import Shoreline
from coastseg.transects import Transects
from coastseg.roi import ROI
from coastseg import exception_handler
from coastseg import coastseg_map
from geopandas import GeoDataFrame


# from geopandas import GeoDataFrame,GeoSeries
# from shapely.geometry import Polygon

logger = logging.getLogger(__name__)

__all__ = ["Factory"]


def merge_rectangles(gdf: GeoDataFrame) -> GeoDataFrame:
    """
    Merges all rectangles in a GeoDataFrame into a single shape.

    Args:
        gdf (GeoDataFrame): The GeoDataFrame containing the rectangles.

    Returns:
        GeoDataFrame: A new GeoDataFrame containing a single shape that is the union of all rectangles in gdf.
                          The new GeoDataFrame has the same columns as the original.
    """
    # Ensure that the GeoDataFrame contains Polygons
    if not all(gdf.geometry.geom_type == "Polygon"):
        raise ValueError("All shapes in the GeoDataFrame must be Polygons.")

    # Merge all shapes into one
    merged_shape = gdf.unary_union

    # Create a new GeoDataFrame with the merged shape and the same columns as the original
    merged_gdf = GeoDataFrame([gdf.iloc[0]], geometry=[merged_shape], crs=gdf.crs)

    return merged_gdf


def create_shoreline(
    coastsegmap, gdf: Optional[GeoDataFrame] = None, **kwargs
) -> Shoreline:
    """
    Create a `Shoreline` object from a `GeoDataFrame` or a `coastsegmap`.

    Args:
        coastsegmap: A `coastsegmap` object.
        gdf: A `GeoDataFrame` of the shoreline, or `None` to load the shoreline from the `CoastlineMap`.
        **kwargs: Optional keyword arguments.

    Returns:
        A `Shoreline` object.

    Raises:
        Object_Not_Found: If the `coastsegmap` does not have a valid bounding box or shoreline.
    """
    if gdf is not None:
        shoreline = Shoreline(shoreline=gdf)
    else:
        # check if coastsegmap has a ROI
        if coastsegmap.rois is not None:
            if coastsegmap.rois.gdf.empty == False:
                # merge ROI geometeries together and use that as the bbbox
                merged_rois = merge_rectangles(coastsegmap.rois.gdf)
                shoreline = Shoreline(merged_rois)
                exception_handler.check_if_gdf_empty(shoreline.gdf, "shoreline")
        else:
            exception_handler.check_if_None(coastsegmap.bbox, "bounding box")
            exception_handler.check_if_gdf_empty(coastsegmap.bbox.gdf, "bounding box")
            shoreline = Shoreline(coastsegmap.bbox.gdf)
            exception_handler.check_if_gdf_empty(shoreline.gdf, "shoreline")

    logger.info("Shoreline were loaded on map")
    coastsegmap.shoreline = shoreline
    return shoreline


<<<<<<< HEAD
# def create_transects(
#     coastsegmap, gdf: Optional[GeoDataFrame] = None, **kwargs
# ) -> Transects:
#     if gdf is not None:
#         transects = Transects(transects=gdf)
#     else:
#         # check if coastsegmap has a ROI
#         if coastsegmap.rois is not None:
#             if coastsegmap.rois.gdf.empty == False:
#                 # merge ROI geometeries together and use that as the bbbox
#                 merged_rois = merge_rectangles(coastsegmap.rois.gdf)
#                 transects = Transects(merged_rois)
#                 exception_handler.check_if_gdf_empty(
#                     transects.gdf,
#                     "transects",
#                     "Transects Not Found in this region. Draw a new bounding box",
#                 )
#         else:
#             # otherwise check if coastsegmap has a bbox
#             exception_handler.check_if_None(coastsegmap.bbox, "bounding box")
#             exception_handler.check_if_gdf_empty(coastsegmap.bbox.gdf, "bounding box")

#             transects = Transects(coastsegmap.bbox.gdf)
#             exception_handler.check_if_gdf_empty(
#                 transects.gdf,
#                 "transects",
#                 "Transects Not Found in this region. Draw a new bounding box",
#             )

#     logger.info("Transects were loaded on map")
#     coastsegmap.transects = transects
#     return transects


=======
# used to create transects from scatch (AKA no GDF for the transects was provided)
>>>>>>> e745ea3b
def create_transects(
    coastsegmap, gdf: Optional[GeoDataFrame] = None, **kwargs
) -> Transects:
    if gdf is not None:
        transects = Transects(transects=gdf)
    else:
        # load the transects in all the ROIS in coastsegmap
        if coastsegmap.rois is not None:
            if coastsegmap.rois.gdf.empty == False:
                # merge ROI geometeries together and use that as the bbbox
                merged_rois = merge_rectangles(coastsegmap.rois.gdf)
                transects = Transects(merged_rois)
                exception_handler.check_if_gdf_empty(
                    transects.gdf,
                    "transects",
                    "Transects Not Found in this region. Draw a new bounding box",
                )
        else:
            # otherwise load the transects within a bbox in coastsegmap
            exception_handler.check_if_None(coastsegmap.bbox, "bounding box")
            exception_handler.check_if_gdf_empty(coastsegmap.bbox.gdf, "bounding box")

            transects = Transects(coastsegmap.bbox.gdf)
            exception_handler.check_if_gdf_empty(
                transects.gdf,
                "transects",
                "Transects Not Found in this region. Draw a new bounding box",
            )

    logger.info("Transects were loaded on map")
    coastsegmap.transects = transects
    return transects


# def create_bbox(
#     coastsegmap, gdf: Optional[GeoDataFrame] = None, **kwargs
# ) -> Bounding_Box:
#     if gdf is not None:
#         bbox = Bounding_Box(gdf)
#         exception_handler.check_if_gdf_empty(bbox.gdf, "bounding box")
#     else:
#         geometry = coastsegmap.draw_control.last_draw["geometry"]
#         bbox = Bounding_Box(geometry)
#         exception_handler.check_if_gdf_empty(bbox.gdf, "bounding box")
#     coastsegmap.remove_bbox()
#     coastsegmap.draw_control.clear()
#     logger.info("Bounding Box was loaded on map")
#     coastsegmap.bbox = bbox
#     return bbox


def create_bbox(geometry: dict | GeoDataFrame, **kwargs) -> Bounding_Box:
    bbox = Bounding_Box(geometry)
    exception_handler.check_if_gdf_empty(bbox.gdf, "bounding box")
    return bbox


def create_rois(
    coastsegmap: coastseg_map, gdf: Optional[GeoDataFrame] = None, **kwargs
) -> ROI:
    if gdf is not None:
        rois = ROI(rois_gdf=gdf)
        exception_handler.check_if_gdf_empty(rois.gdf, "rois")
    else:
        # to create an ROI a bounding box must exist
        exception_handler.check_if_None(coastsegmap.bbox, "bounding box")
        # generate a shoreline within the bounding box
        if coastsegmap.shoreline is None:
            coastsegmap.load_feature_on_map("shoreline")
        logger.info(
            f"coastsegmap.shoreline:{coastsegmap.shoreline}\ncoastsegmap.bbox:{coastsegmap.bbox}"
        )

        lg_area = kwargs.get("lg_area")
        sm_area = kwargs.get("sm_area")
        units = kwargs.get("units")
        if lg_area is None or sm_area is None or units is None:
            raise Exception("Must provide ROI area and units")

        # if units is kilometers convert to meters
        if units == "km²":
            sm_area = sm_area * (10**6)
            lg_area = lg_area * (10**6)

        # get length of ROI square by taking square root of area
        small_len = sqrt(sm_area)
        large_len = sqrt(lg_area)

        # create rois within the bbox that intersect shorelines
        rois = ROI(
            coastsegmap.bbox.gdf,
            coastsegmap.shoreline.gdf,
            square_len_lg=large_len,
            square_len_sm=small_len,
        )
        exception_handler.check_if_gdf_empty(rois.gdf, "rois")

    coastsegmap.remove_all_rois()
    logger.info("ROIs were loaded on map")
    coastsegmap.rois = rois
    return rois


class FeatureType(Enum):
    SHORELINE = "shoreline"
    TRANSECTS = "transects"
    BBOX = "bbox"
    ROIS = "rois"


class Factory:
    # this dictionarymaps the feature name to the function that creates it
    # ex. "shoreline" maps to create_shoreline function
    _feature_makers: Dict[str, Callable] = {
        "shoreline": create_shoreline,
        "shorelines": create_shoreline,
        "transects": create_transects,
        "transect": create_transects,
        "bbox": create_bbox,
        "rois": create_rois,
        "roi": create_rois,
    }

    # @staticmethod
    # def make_feature(
    #     coastsegmap: "CoastSeg_Map",
    #     feature_name: str,
    #     gdf: Optional[GeoDataFrame] = None,
    #     **kwargs,
    # ) -> Union[Shoreline, Transects, Bounding_Box, ROI]:
    #     logger.info(
    #         f"feature_name {feature_name}\ncoastsegmap: {coastsegmap}\nGdf: {gdf}\nkwargs: {kwargs}"
    #     )
    #     # get the function that can be used to create the feature_name
    #     # ex. "shoreline" would get the create_shoreline function
    #     feature_maker = Factory._feature_makers.get(feature_name.lower())
    #     # if a geodataframe is provided
    #     if gdf is not None:
    #         if gdf.empty:
    #             return None

    #     return feature_maker(coastsegmap, gdf, **kwargs)
    @staticmethod
    def make_feature(
        feature_name: str,
        geometry: dict | GeoDataFrame = None,
        **kwargs,
    ) -> Union[Shoreline, Transects, Bounding_Box, ROI]:
        logger.info(
            f"feature_name {feature_name}\ngeometry: {geometry}\nkwargs: {kwargs}"
        )
        # get the function that can be used to create the feature_name
        # ex. "shoreline" would get the create_shoreline function
        feature_maker = Factory._feature_makers.get(feature_name.lower())
        # If an empty geodataframe is provided return None because nothing can be created
        if not geometry:
            return None
        elif isinstance(geometry, GeoDataFrame):
            if geometry.empty:
                return None
        elif isinstance(geometry, dict):
            if geometry == {}:
                return None
        # return the new feature
        return feature_maker(geometry, **kwargs)<|MERGE_RESOLUTION|>--- conflicted
+++ resolved
@@ -82,7 +82,6 @@
     return shoreline
 
 
-<<<<<<< HEAD
 # def create_transects(
 #     coastsegmap, gdf: Optional[GeoDataFrame] = None, **kwargs
 # ) -> Transects:
@@ -117,9 +116,6 @@
 #     return transects
 
 
-=======
-# used to create transects from scatch (AKA no GDF for the transects was provided)
->>>>>>> e745ea3b
 def create_transects(
     coastsegmap, gdf: Optional[GeoDataFrame] = None, **kwargs
 ) -> Transects:
