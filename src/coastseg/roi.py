# Standard library imports
import logging
from typing import Union, List
import datetime

# Internal dependencies imports
from coastseg import common
from coastseg.common import validate_geometry_types
from coastseg import exceptions
from coastseg.feature import Feature

# External dependencies imports
import geopandas as gpd
import pandas as pd
from shapely import geometry
from ipyleaflet import GeoJSON

# from coastseg.extracted_shoreline import Extracted_Shoreline

logger = logging.getLogger(__name__)

__all__ = ["ROI"]


class ROI(Feature):
    """A class that controls all the ROIs on the map"""

    LAYER_NAME = "ROIs"
    SELECTED_LAYER_NAME = "Selected ROIs"
    MAX_SIZE = 98000000  # 98km^2 area
    MIN_SIZE = 0

    def __init__(
        self,
        bbox: gpd.GeoDataFrame = None,
        shoreline: gpd.GeoDataFrame = None,
        rois_gdf: gpd.GeoDataFrame = None,
        square_len_lg: float = 0,
        square_len_sm: float = 0,
        filename: str = None,
    ):
        # gdf : geodataframe of ROIs
        self.gdf = gpd.GeoDataFrame()
        # roi_settings : after ROIs have been downloaded holds all download settings
        self.roi_settings = {}
        # extract_shorelines : dictionary with ROIs' ids as the keys holding the extracted shorelines
        # ex. {'1': Extracted Shoreline()}
        self.extracted_shorelines = {}
        # cross_shore_distancess : dictionary with of cross-shore distance along each of the transects. Not tidally corrected.
        self.cross_shore_distances = {}
        self.filename = filename or "rois.geojson"

        if rois_gdf is not None:
            self._initialize_from_roi_gdf(rois_gdf)
        else:
            self._initialize_from_bbox_and_shoreline(
                bbox, shoreline, square_len_lg, square_len_sm
            )

    def __str__(self):
        # Get column names and their data types
        col_info = self.gdf.dtypes.apply(lambda x: x.name).to_string()
        # Get first 5 rows as a string
        first_rows = self.gdf.head().to_string()
        # Get CRS information
        crs_info = f"CRS: {self.gdf.crs}" if self.gdf.crs else "CRS: None"
        extracted_shoreline_info = ""
        for key in self.extracted_shorelines.keys():
            if hasattr(self.extracted_shorelines[key], "gdf") and (
                isinstance(self.extracted_shorelines[key].gdf, gpd.GeoDataFrame)
            ):
                if not self.extracted_shorelines[key].gdf.empty:
                    extracted_shoreline_info.join(
                        f"ROI ID {key}:\n{len(self.extracted_shorelines[key].gdf)}\n"
                    )
        return f"ROI:\nROI IDs: {self.get_ids()}\nROI IDs with extracted shorelines: {extracted_shoreline_info}\nROI IDs with shoreline transect intersections: {list(self.cross_shore_distances.keys())}\n gdf:\n{crs_info}\nColumns and Data Types:\n{col_info}\n\nFirst 5 Rows:\n{first_rows}"

    def __repr__(self):
        # Get column names and their data types
        col_info = self.gdf.dtypes.apply(lambda x: x.name).to_string()
        # Get first 5 rows as a string
        first_rows = self.gdf.head().to_string()
        # Get CRS information
        crs_info = f"CRS: {self.gdf.crs}" if self.gdf.crs else "CRS: None"
        extracted_shoreline_info = ""
        for key in self.extracted_shorelines.keys():
            if hasattr(self.extracted_shorelines[key], "gdf") and (
                isinstance(self.extracted_shorelines[key].gdf, gpd.GeoDataFrame)
            ):
                if not self.extracted_shorelines[key].gdf.empty:
                    extracted_shoreline_info.join(
                        f"ROI ID {key}:\n{len(self.extracted_shorelines[key].gdf)}\n"
                    )
        return f"ROI:\nROI IDs: {self.get_ids()}\nROI IDs with extracted shorelines: {extracted_shoreline_info}\nROI IDs with shoreline transect intersections: {list(self.cross_shore_distances.keys())}\n gdf:\n{crs_info}\nColumns and Data Types:\n{col_info}\n\nFirst 5 Rows:\n{first_rows}"

    def remove_by_id(
        self, ids_to_drop: list | set | tuple | str | int
    ) -> gpd.GeoDataFrame:
        if self.gdf.empty or "id" not in self.gdf.columns or ids_to_drop is None:
            return self.gdf
        if isinstance(ids_to_drop, (str, int)):
            ids_to_drop = [
                str(ids_to_drop)
            ]  # Convert to list and ensure ids are strings
        # Ensure all elements in ids_to_drop are strings for consistent comparison
        ids_to_drop = set(map(str, ids_to_drop))
        logger.info(f"ids_to_drop from roi: {ids_to_drop}")
        # drop the ids from the geodataframe
        self.gdf = self.gdf[~self.gdf["id"].astype(str).isin(ids_to_drop)]
        # remove the corresponding extracted shorelines
        for roi_id in ids_to_drop:
            self.remove_extracted_shorelines(roi_id)

        return self.gdf

    def _initialize_from_roi_gdf(self, rois_gdf: gpd.GeoDataFrame) -> None:
        """
        Initialize the `gdf` attribute from a GeoDataFrame of ROIs.

        Args:
            rois_gdf: A GeoDataFrame of ROIs.

        Returns:
            None.

        Raises:
            None.
        """
        # make sure to perform a CRS check here too

        rois_gdf = common.preprocess_geodataframe(
            rois_gdf,
            columns_to_keep=["id", "geometry"],
            create_ids=True,
            output_crs="EPSG:4326",
        )
        validate_geometry_types(
            rois_gdf, set(["Polygon", "MultiPolygon"]), feature_type="ROI"
        )
        # make sure all the ids  are unique
        rois_gdf = common.create_unique_ids(rois_gdf, prefix_length=3)
        # get row ids of ROIs with area that's too large
        drop_ids = common.get_ids_with_invalid_area(
            rois_gdf, max_area=ROI.MAX_SIZE, min_area=ROI.MIN_SIZE
        )
        if drop_ids:
            logger.info(f"Dropping ROIs that are an invalid size {drop_ids}")
            rois_gdf.drop(index=drop_ids, axis=0, inplace=True)
            if rois_gdf.empty:
                raise exceptions.InvalidSize(
                    "The ROI(s) had an invalid size.",
                    "ROI",
                    max_size=ROI.MAX_SIZE,
                    min_size=ROI.MIN_SIZE,
                )

        self.gdf = rois_gdf

    def _initialize_from_bbox_and_shoreline(
        self,
        bbox: gpd.GeoDataFrame,
        shoreline: gpd.GeoDataFrame,
        square_len_lg: float,
        square_len_sm: float,
    ) -> None:
        """
        Initialize the `gdf` attribute from a bounding box and shoreline.

        Args:
            bbox: A GeoDataFrame representing the bounding box.
            shoreline: A GeoDataFrame representing the shoreline.
            square_len_lg: The length of the larger square.
            square_len_sm: The length of the smaller square.

        Returns:
            None.

        Raises:
            Object_Not_Found: If the `shoreline` or `bbox` is `None` or empty.
            ValueError: If `square_len_sm` or `square_len_lg` is not greater than 0.
        """
        if shoreline is None:
            raise exceptions.Object_Not_Found("shorelines")
        if bbox is None:
            raise exceptions.Object_Not_Found("bounding box")
        if shoreline.empty:
            raise exceptions.Object_Not_Found("shorelines")
        if bbox.empty:
            raise exceptions.Object_Not_Found("bounding box")

        if square_len_sm == square_len_lg == 0:
            logger.error("Invalid square size for ROI")
            raise ValueError("Invalid square size for ROI. Must be greater than 0")

        self.gdf = self.create_geodataframe(
            bbox, shoreline, square_len_lg, square_len_sm
        )

    def get_roi_settings(self, roi_id: str = "") -> dict:
        """
        Retrieve the settings for a specific ROI or all ROI settings.

        Args:
            roi_id (str, optional): The ID of the ROI to retrieve settings for. 
                If not provided, all ROI settings will be returned. Defaults to "".

        Returns:
            dict: The settings for the specified ROI, or all ROI settings if no ROI ID is provided.
        """
<<<<<<< HEAD
        if not roi_id:
            return self.roi_settings
        else:
            return self.roi_settings.get(roi_id, {})
=======
        if not hasattr(self, "roi_settings"):
            self.roi_settings = {}
        if roi_id is None:
            return {}
        if not isinstance(roi_id, str):
            raise TypeError("roi_id must be a string")
        
        if roi_id in self.roi_settings:
            logger.info(f"self.roi_settings[roi_id]: {self.roi_settings[roi_id]}")
            return self.roi_settings[roi_id]
        else:
            if roi_id == "":
                    logger.info(f"self.roi_settings: {self.roi_settings}")
                    return self.roi_settings
            else:
                return {}
>>>>>>> 41942cd9

    def set_roi_settings(self, roi_settings: dict) -> None:
        """Sets the ROI settings dictionary to the specified value.

        Args:
            roi_settings (dict): A dictionary of settings for the ROI.
        """
        if roi_settings is None:
            raise ValueError("roi_settings cannot be None")
        if not isinstance(roi_settings, dict):
            raise TypeError("roi_settings must be a dictionary")

        logger.info(f"Saving roi_settings {roi_settings}")
        self.roi_settings = roi_settings

    def update_roi_settings(self, new_settings: dict) -> None:
        """Updates the ROI settings dictionary with the specified values.

        Args:
            new_settings (dict): A dictionary of new settings for the ROI.
        """
        if new_settings is None:
            raise ValueError("new_settings cannot be None")

        logger.info(f"Updating roi_settings with {new_settings}")
        if self.roi_settings is None:
            self.roi_settings = new_settings
        else:
            self.roi_settings.update(new_settings)
        return self.roi_settings

    def get_extracted_shoreline(self, roi_id: str) -> Union[None, dict]:
        """Returns the extracted shoreline for the specified ROI ID.

        Args:
            roi_id (str): The ID of the ROI to retrieve the shoreline for.

        Returns:
            Union[None, dict]: The extracted shoreline dictionary for the specified ROI ID, or None if it does not exist.
        """
        return self.extracted_shorelines.get(roi_id)

    def get_ids(self) -> list:
        """Returns list of all roi ids"""
        if "id" not in self.gdf.columns:
            return []
        return self.gdf["id"].tolist()

    def get_ids_with_extracted_shorelines(self) -> Union[None, List[str]]:
        """Returns list of roi ids that had extracted shorelines"""
        return list(self.get_all_extracted_shorelines().keys())

    def add_geodataframe(self, gdf: gpd.GeoDataFrame) -> "ROI":
        """Adds the geodataframe to the map"""
        # check if geodataframe column has 'id' column and add one if one doesn't exist
        if "id" not in gdf.columns:
            gdf["id"] = gdf.index.astype(str).tolist()
        # get row ids of ROIs with area that's too large
        drop_ids = common.get_ids_with_invalid_area(gdf)
        if drop_ids:
            print("Dropping ROIs that are an invalid size ")
            logger.info(f"Dropping ROIs that are an invalid size {drop_ids}")
            gdf.drop(index=drop_ids, axis=0, inplace=True)
        # Combine the two GeoDataFrames and drop duplicates from columns "id" and "geometry"
        combined_gdf = pd.concat([self.gdf, gdf], axis=0).drop_duplicates(
            subset=["id", "geometry"]
        )
        # Convert the combined DataFrame back to a GeoDataFrame
        self.gdf = gpd.GeoDataFrame(combined_gdf, crs=self.gdf.crs)
        return self

    def get_all_extracted_shorelines(self) -> dict:
        """Returns a dictionary of all extracted shorelines.

        Returns:
            dict: A dictionary containing all extracted shorelines, indexed by ROI ID.
        """
        if not hasattr(self, "extracted_shorelines"):
            self.extracted_shorelines = {}
        return self.extracted_shorelines

    def remove_extracted_shorelines(
        self, roi_id: str = None, remove_all: bool = False
    ) -> None:
        """Removes the extracted shoreline for the specified ROI ID, or all extracted shorelines.

        Args:
            roi_id (str, optional): The ID of the ROI to remove the shoreline for. Defaults to None.
            remove_all (bool, optional): Whether to remove all extracted shorelines. Defaults to False.
        """
        if roi_id in self.extracted_shorelines:
            del self.extracted_shorelines[roi_id]
        if remove_all:
            del self.extracted_shorelines
            self.extracted_shorelines = {}

    def remove_selected_shorelines(
        self, roi_id: str, dates: list[datetime.datetime], satellites: list[str]
    ) -> None:
        """
        Removes selected shorelines for a specific region of interest (ROI).

        Args:
            roi_id (str): The ID of the ROI.
            dates (list[datetime.datetime]): A list of dates for which the shorelines should be removed.
            satellites (list[str]): A list of satellite names for which the shorelines should be removed.

        Returns:
            None
        """
        if roi_id in self.get_ids_with_extracted_shorelines():
            extracted_shoreline = self.get_extracted_shoreline(roi_id)
            if extracted_shoreline is not None:
                extracted_shoreline.remove_selected_shorelines(dates, satellites)

    def add_extracted_shoreline(
        self,
        extracted_shoreline: "coastseg.extracted_shoreline.Extracted_Shoreline",
        roi_id: str,
    ) -> None:
        """Adds an extracted shoreline dictionary to the collection, indexed by the specified ROI ID.

        Args:
            extracted_shoreline (Extracted_Shoreline): The extracted shoreline dictionary to add.
            roi_id (str): The ID of the ROI to associate the shoreline with.
        """
        self.extracted_shorelines[roi_id] = extracted_shoreline
        logger.info(f"New extracted shoreline added for ROI {roi_id}")
        # logger.info(f"New extracted shoreline added for ROI {roi_id}: {self.extracted_shorelines}")

    def get_cross_shore_distances(self, roi_id: str) -> Union[None, dict]:
        """Returns the cross shore distance for the specified ROI ID.

        Args:
            roi_id (str): The ID of the ROI to retrieve the shoreline for.

        Returns:
            Union[None, dict]: Thecross shore distance dictionary for the specified ROI ID, or None if it does not exist.
        """
        self.cross_shore_distances.get(roi_id, {})
        if self.cross_shore_distances.get(roi_id, {}) == {}:
            logger.info(f"ROI: {roi_id} has no cross shore distance")
        else:
            logger.info(
                f"ROI: {roi_id} cross distance with keys : {self.cross_shore_distances.get(roi_id,{})}"
            )
        return self.cross_shore_distances.get(roi_id, 0)

    def add_cross_shore_distances(
        self, cross_shore_distance: dict, roi_id: str
    ) -> None:
        """Adds an cross_shore_distance dictionary to the collection, indexed by the specified ROI ID.

        Args:
            cross_shore_distance (dict): The cross_shore_distance dictionary to add.
            roi_id (str): The ID of the ROI to associate the cross_shore_distance dictionary
        """
        self.cross_shore_distances[roi_id] = cross_shore_distance
        # logger.info(f"Newly added cross_shore_distance: {cross_shore_distance}")

    def get_all_cross_shore_distances(
        self,
    ) -> None:
        """Returns a dictionary of all cross shore distances

        Returns:
            dict: A dictionary containing all cross shore distances, indexed by ROI ID.
        """
        return self.cross_shore_distances

    def remove_cross_shore_distance(
        self, roi_id: str = None, remove_all: bool = False
    ) -> None:
        """Removes the cross shore distance for the specified ROI ID, or all  cross shore distances.

        Args:
            roi_id (str, optional): The ID of the ROI to remove the shoreline for. Defaults to None.
            remove_all (bool, optional): Whether to remove all  cross shore distances. Defaults to False.
        """
        if roi_id in self.cross_shore_distances:
            del self.cross_shore_distances[roi_id]
        if remove_all:
            self.cross_shore_distances = {}

    def create_geodataframe(
        self,
        bbox: gpd.geodataframe,
        shoreline: gpd.GeoDataFrame,
        large_length: float = 7500,
        small_length: float = 5000,
        crs: str = "EPSG:4326",
    ) -> gpd.GeoDataFrame:
        """Generates series of overlapping ROIS along shoreline on map using fishnet method
        with the crs specified by crs
        Args:

            crs (str, optional): coordinate reference system string. Defaults to 'EPSG:4326'.

        Returns:
            gpd.GeoDataFrame: a series of ROIs along the shoreline. The ROIs are squares with side lengths of both
            large_length and small_length
        """
        # Create a single set of fishnets with square size = small and/or large side lengths that overlap each other
        # logger.info(f"Small Length: {small_length}  Large Length: {large_length}")
        if small_length == 0 or large_length == 0:
            # logger.info("Creating one fishnet")
            # create a fishnet geodataframe with square size of either large_length or small_length
            fishnet_size = large_length if large_length != 0 else small_length
            fishnet_intersect_gdf = self.get_fishnet_gdf(bbox, shoreline, fishnet_size)
        else:
            # logger.info("Creating two fishnets")
            # Create two fishnets, one big (2000m) and one small(1500m) so they overlap each other
            fishnet_gpd_large = self.get_fishnet_gdf(bbox, shoreline, large_length)
            fishnet_gpd_small = self.get_fishnet_gdf(bbox, shoreline, small_length)
            # logger.info(f"fishnet_gpd_large : {fishnet_gpd_large}")
            # logger.info(f"fishnet_gpd_small : {fishnet_gpd_small}")
            # Concat the fishnets together to create one overlapping set of rois
            fishnet_intersect_gdf = gpd.GeoDataFrame(
                pd.concat([fishnet_gpd_large, fishnet_gpd_small], ignore_index=True)
            )

        # clean the geodataframe
        fishnet_intersect_gdf = common.preprocess_geodataframe(
            fishnet_intersect_gdf,
            columns_to_keep=[
                "id",
                "geometry",
            ],
            create_ids=True,
        )
        # make sure all the ids are unique
        fishnet_intersect_gdf = common.create_unique_ids(
            fishnet_intersect_gdf, prefix_length=3
        )
        # logger.info(f"Created fishnet_intersect_gdf: {fishnet_intersect_gdf}")
        return fishnet_intersect_gdf

    def style_layer(self, geojson: dict, layer_name: str) -> GeoJSON:
        """Return styled GeoJson object with layer name

        Args:
            geojson (dict): geojson dictionary to be styled
            layer_name(str): name of the GeoJSON layer
        Returns:
            "ipyleaflet.GeoJSON": ROIs as GeoJson layer styled with yellow dashes
        """
        assert geojson != {}, "ERROR.\n Empty geojson cannot be drawn onto  map"
        return GeoJSON(
            data=geojson,
            name=layer_name,
            style={
                "color": "#555555",
                "fill_color": "#555555",
                "fillOpacity": 0.1,
                "weight": 1,
            },
            hover_style={"color": "red", "fillOpacity": 0.1, "color": "crimson"},
        )

    def fishnet_intersection(
        self, fishnet: gpd.GeoDataFrame, data: gpd.GeoDataFrame
    ) -> gpd.GeoDataFrame:
        """
        Returns the intersection of a fishnet grid with given data.

        Args:
            fishnet (gpd.GeoDataFrame): GeoDataFrame consisting of equal-sized squares (fishnet grid).
            data (gpd.GeoDataFrame): GeoDataFrame containing vector or polygon data to intersect with the fishnet.

        Returns:
            gpd.GeoDataFrame: GeoDataFrame representing the intersection of the fishnet and the input data.
        """
        # Perform a spatial join between the fishnet and data to find the intersecting geometries
        intersection_gdf = gpd.sjoin(
            left_df=fishnet, right_df=data, how="inner", predicate="intersects"
        )

        # Remove unnecessary columns, keeping only the geometry column
        columns_to_keep = ["geometry"]
        intersection_gdf = intersection_gdf[columns_to_keep]

        # Remove duplicate geometries
        intersection_gdf.drop_duplicates(
            keep="first", subset=["geometry"], inplace=True
        )

        return intersection_gdf

    def create_rois(
        self,
        bbox: gpd.GeoDataFrame,
        square_size: float,
        input_espg="epsg:4326",
        output_epsg="epsg:4326",
    ) -> gpd.geodataframe:
        """Creates a fishnet of square shaped ROIs with side length= square_size

        Args:
            bbox (geopandas.geodataframe.GeoDataFrame): bounding box(bbox) where the ROIs will be generated
            square_size (float): side length of square ROI in meters
            input_espg (str, optional): espg code bbox is currently in. Defaults to "epsg:4326".
            output_epsg (str, optional): espg code the ROIs will output to. Defaults to "epsg:4326".

        Returns:
            gpd.geodataframe: geodataframe containing all the ROIs
        """
        projected_espg = common.get_epsg_from_geometry(bbox.iloc[0]["geometry"])
        logger.info(f"ROI: projected_espg_code: {projected_espg}")
        # project geodataframe to new CRS specified by utm_code
        projected_bbox_gdf = bbox.to_crs(projected_espg)
        # create fishnet of rois
        fishnet = self.create_fishnet(
            projected_bbox_gdf, projected_espg, output_epsg, square_size
        )
        return fishnet

    def create_fishnet(
        self,
        bbox_gdf: gpd.GeoDataFrame,
        input_espg: str,
        output_epsg: str,
        square_size: float = 1000,
    ) -> gpd.geodataframe:
        """Returns a fishnet of ROIs that intersects the bounding box specified by bbox_gdf where each ROI(square) has a side length = square size(meters)

        Args:
            bbox_gdf (gpd.geodataframe): Bounding box that fishnet intersects.
            input_espg (str): espg string that bbox_gdf is projected in
            output_epsg (str): espg to convert the fishnet of ROIs to.
            square_size (int, optional): Size of each square in fishnet(meters). Defaults to 1000.

        Returns:
            gpd.geodataframe: fishnet of ROIs that intersects bbox_gdf. Each ROI has a side lenth = sqaure_size
        """
        minX, minY, maxX, maxY = bbox_gdf.total_bounds
        # Create a fishnet where each square has side length = square size
        x, y = (minX, minY)
        geom_array = []
        while y <= maxY:
            while x <= maxX:
                geom = geometry.Polygon(
                    [
                        (x, y),
                        (x, y + square_size),
                        (x + square_size, y + square_size),
                        (x + square_size, y),
                        (x, y),
                    ]
                )
                # add each square to geom_array
                geom_array.append(geom)
                x += square_size
            x = minX
            y += square_size

        # create geodataframe to hold all the (rois)squares
        fishnet = gpd.GeoDataFrame(geom_array, columns=["geometry"]).set_crs(input_espg)
        logger.info(
            f"\n ROIs area before conversion to {output_epsg}:\n {fishnet.area} for CRS: {input_espg}"
        )
        fishnet = fishnet.to_crs(output_epsg)
        return fishnet

    def get_fishnet_gdf(
        self,
        bbox_gdf: gpd.GeoDataFrame,
        shoreline_gdf: gpd.GeoDataFrame,
        square_length: int = 1000,
    ) -> gpd.GeoDataFrame:
        """
        Returns fishnet where it intersects the shoreline

        Args:
            bbox_gdf (GeoDataFrame): bounding box (bbox) around shoreline
            shoreline_gdf (GeoDataFrame): shoreline in the bbox
            square_size (int, optional): size of each square in the fishnet. Defaults to 1000.

        Returns:
            GeoDataFrame: intersection of shoreline_gdf and fishnet. Only squares that intersect shoreline are kept
        """
        # Get the geodataframe for the fishnet within the bbox
        fishnet = self.create_rois(bbox_gdf, square_length)
        # Get the geodataframe for the fishnet intersecting the shoreline
        fishnet_intersection = self.fishnet_intersection(fishnet, shoreline_gdf)
        return fishnet_intersection<|MERGE_RESOLUTION|>--- conflicted
+++ resolved
@@ -199,6 +199,8 @@
     def get_roi_settings(self, roi_id: str = "") -> dict:
         """
         Retrieve the settings for a specific ROI or all ROI settings.
+        If roi_id is not provided, all ROI settings will be returned.
+        If the ROI ID is not found, an empty dictionary will be returned.
 
         Args:
             roi_id (str, optional): The ID of the ROI to retrieve settings for. 
@@ -207,29 +209,28 @@
         Returns:
             dict: The settings for the specified ROI, or all ROI settings if no ROI ID is provided.
         """
-<<<<<<< HEAD
-        if not roi_id:
-            return self.roi_settings
-        else:
-            return self.roi_settings.get(roi_id, {})
-=======
         if not hasattr(self, "roi_settings"):
             self.roi_settings = {}
         if roi_id is None:
-            return {}
+            return self.roi_settings
         if not isinstance(roi_id, str):
             raise TypeError("roi_id must be a string")
         
-        if roi_id in self.roi_settings:
-            logger.info(f"self.roi_settings[roi_id]: {self.roi_settings[roi_id]}")
-            return self.roi_settings[roi_id]
+        if roi_id == "":
+            logger.info(f"self.roi_settings: {self.roi_settings}")
+            return self.roi_settings
         else:
-            if roi_id == "":
-                    logger.info(f"self.roi_settings: {self.roi_settings}")
-                    return self.roi_settings
-            else:
-                return {}
->>>>>>> 41942cd9
+            logger.info(f"self.roi_settings[roi_id]: {self.roi_settings.get(roi_id, {})}")
+            return self.roi_settings.get(roi_id, {})             
+        # if roi_id in self.roi_settings:
+        #     logger.info(f"self.roi_settings[roi_id]: {self.roi_settings[roi_id]}")
+        #     return self.roi_settings[roi_id]
+        # else:
+        #     if roi_id == "":
+        #             logger.info(f"self.roi_settings: {self.roi_settings}")
+        #             return self.roi_settings
+        #     else:
+        #         return {}
 
     def set_roi_settings(self, roi_settings: dict) -> None:
         """Sets the ROI settings dictionary to the specified value.
