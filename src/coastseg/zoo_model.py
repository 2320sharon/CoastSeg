--- conflicted
+++ resolved
@@ -638,11 +638,8 @@
             "model_session_path": "",  # path to model session file
             "apply_cloud_mask": True,  # whether to apply cloud mask to images or not
             "drop_intersection_pts": False, # whether to drop intersection points not on the transect
-<<<<<<< HEAD
             "coastseg_version": __version__,  # version of coastseg used to generate the data
-=======
             "apply_segmentation_filter": True,  # whether to apply to sort the segmentations as good or bad
->>>>>>> c9366904
         }
         if kwargs:
             self.settings.update({key: value for key, value in kwargs.items()})
