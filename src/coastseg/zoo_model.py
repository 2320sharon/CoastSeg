--- conflicted
+++ resolved
@@ -638,14 +638,8 @@
         logger.info(f"model_dict: {model_dict}")
         return model_dict
 
-<<<<<<< HEAD
-    def extract_shorelines(
-        self, extract_shoreline_settings: dict, session_path: str, session_name: str
-    ) -> None:
-=======
 
     def extract_shorelines(self,extract_shoreline_settings:dict,session_path:str,session_name:str)->None:
->>>>>>> 0c9e51b2
         logger.info(f"extract_shoreline_settings: {extract_shoreline_settings}")
         self.set_settings(**extract_shoreline_settings)
         extract_shoreline_settings = self.get_settings()
@@ -662,20 +656,11 @@
         logger.info(f"config_geojson_location: {config_geojson_location}")
         # read source directory from model settings
         model_settings = common.from_file(model_settings_location)
-<<<<<<< HEAD
-        source_directory = model_settings["sample_direc"]
-        model_type = model_settings["model_type"]
-        if model_type != "sat_RGB_4class_6950472":
-            raise Exception(
-                f"Unable to extract shorelines only works with 'sat_RGB_4class_6950472' not {model_type}\nThis will be changed in a future update."
-            )
-=======
         source_directory = model_settings['sample_direc']
         model_type = model_settings['model_type']
         # if model_type != 'sat_RGB_4class_6950472':
         #     raise Exception(f"Unable to extract shorelines only works with 'sat_RGB_4class_6950472' not {model_type}\nThis will be changed in a future update.")
         
->>>>>>> 0c9e51b2
         # load roi settings from the config file
         roi_id = common.extract_roi_id(source_directory)
         config = common.from_file(config_json_location)
