--- conflicted
+++ resolved
@@ -589,11 +589,7 @@
     # compute cloud_cover percentage (with no data pixels)
     cloud_cover_combined = get_cloud_cover_combined(cloud_mask)
     if cloud_cover_combined > 0.99:  # if 99% of cloudy pixels in image skip
-<<<<<<< HEAD
-        logger.info(f"cloud_cover_combined > 0.99 for {filename}")
-=======
         logger.info(f"cloud_cover_combined > 0.99 : {filename} ")
->>>>>>> 3fca2e5b
         return None
 
     # compute cloud cover percentage (without no data pixels)
