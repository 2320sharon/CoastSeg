# Standard Python imports
import os
import datetime
import logging

# Internal Python imports
from coastseg import exception_handler
from coastseg import common
from coastseg import file_utilities
from coastseg.watchable_slider import Extracted_Shoreline_widget


# External Python imports
import ipywidgets
import traitlets
from IPython.display import display
from ipyfilechooser import FileChooser
from google.auth import exceptions as google_auth_exceptions
from ipywidgets import Button
from ipywidgets import HBox
from ipywidgets import VBox
from ipywidgets import Layout
from ipywidgets import HTML
from ipywidgets import BoundedFloatText
from ipywidgets import SelectMultiple
from ipywidgets import Output
from ipywidgets import FloatText
from ipywidgets import Accordion

from coastseg.settings_UI import Settings_UI

logger = logging.getLogger(__name__)

# icons sourced from https://fontawesome.com/v4/icons/

BOX_LAYOUT = Layout(
    width="350px",
    min_height="0px",  # Initial height
    max_height="250px",  # Maximum height
    flex_flow="row",
    overflow="auto",  # Will add scrollbar if content is too large
    display="flex",
    flex_grow=1,  # Allows the box to grow based on content
)


def str_to_bool(var: str) -> bool:
    return var == "True"


def convert_date(date_str):
    try:
        return datetime.datetime.strptime(date_str, "%Y-%m-%d").date()
    except ValueError as e:
        logger.error(f"Invalid date: {date_str}. Expected format: 'YYYY-MM-DD'.{e}")
        raise ValueError(f"Invalid date: {date_str}. Expected format: 'YYYY-MM-DD'.{e}")


def format_as_html(settings: dict):
    """
    Generates HTML content displaying the settings.
    Args:
        settings (dict): The dictionary containing the settings.
    Returns:
        str: The HTML content representing the settings.
    """
    return f"""
    <h2>Settings</h2>
    <p>sat_list: {settings.get("sat_list", "unknown")}</p>
    <p>dates: {settings.get("dates", "unknown")}</p>
    <p>landsat_collection: {settings.get("landsat_collection", "unknown")}</p>
    <p>cloud_thresh: {settings.get("cloud_thresh", "unknown")}</p>
    <p>dist_clouds: {settings.get("dist_clouds", "unknown")}</p>
    <p>output_epsg: {settings.get("output_epsg", "unknown")}</p>
    <p>save_figure: {settings.get("save_figure", "unknown")}</p>
    <p>min_beach_area: {settings.get("min_beach_area", "unknown")}</p>
    <p>min_length_sl: {settings.get("min_length_sl", "unknown")}</p>
    <p>apply_cloud_mask: {settings.get("apply_cloud_mask", "unknown")}</p>
    <p>image_size_filter: {settings.get("image_size_filter", "unknown")}</p>
    <p>cloud_mask_issue: {settings.get("cloud_mask_issue", "unknown")}</p>
    <p>sand_color: {settings.get("sand_color", "unknown")}</p>
    <p>max_dist_ref: {settings.get("max_dist_ref", "unknown")}</p>
    <p>along_dist: {settings.get("along_dist", "unknown")}</p>
    <p>min_points: {settings.get("min_points", "unknown")}</p>
    <p>max_std: {settings.get("max_std", "unknown")}</p>
    <p>max_range: {settings.get("max_range", "unknown")}</p>
    <p>min_chainage: {settings.get("min_chainage", "unknown")}</p>
    <p>multiple_inter: {settings.get("multiple_inter", "unknown")}</p>
    <p>prc_multiple: {settings.get("prc_multiple", "unknown")}</p>
    """


class UI:
    # all instances of UI will share the same debug_view
    # this means that UI and coastseg_map must have a 1:1 relationship
    # Output widget used to print messages and exceptions created by CoastSeg_Map
    debug_view = Output(layout={"border": "1px solid black"})
    # Output widget used to print messages and exceptions created by download progress
    download_view = Output(layout={"border": "1px solid black"})
    preview_view = Output()

<<<<<<< HEAD
    def get_settings_dashboard(self, basic_settings: dict = {}):
        if not basic_settings:
            basic_settings = [
                "dates",
                "max_dist_ref",
                "min_length_sl",
                "min_beach_area",
                "dist_clouds",
                "apply_cloud_mask",
                "cloud_thresh",
                "percent_no_data",
            ]
        if not self.settings_dashboard:
            self.settings_dashboard = Settings_UI(basic_settings)
        return self.settings_dashboard

    def add_custom_widgets(self, settings_dashboard: Settings_UI):
        # create dropdown to select sand color
        instructions = "Sand color on beach for model to detect 'dark' (grey/black) 'bright' (white)"
        sand_dropdown = ipywidgets.Dropdown(
            options=["default", "latest", "dark", "bright"],
            value="default",
            description="sand_color :",
            disabled=False,
        )
        # create dropdown to select mulitple satellites
        satellite_selection = ipywidgets.SelectMultiple(
            options=["L5", "L7", "L8", "L9", "S2"],
            value=["L8"],
            description="Satellites",
            disabled=False,
        )
        # create checkbox to control image size filter
        image_size_filter_checkbox = ipywidgets.Checkbox(
            value=True,
            description="Enable Image Size Filter",
            indent=False,  # To align the description with the label
        )
        # create toggle to select cloud mask issue
        cloud_mask_issue = ipywidgets.ToggleButtons(
            options=["False", "True"],
            description=" Switch to True if sand pixels are masked (in black) on many images",
            disabled=False,
            button_style="",
            tooltips=[
                "No cloud mask issue",
                "Fix cloud masking",
            ],
        )
        settings_dashboard.add_custom_widget(
            sand_dropdown,
            "sand_color",
            "Select Sand Color",
            instructions,
            advanced=True,
            index=0,
        )
        settings_dashboard.add_custom_widget(
            cloud_mask_issue,
            "cloud_mask_issue",
            "Cloud Mask Issue",
            "Switch to True if sand pixels are masked (in black) on many images",
            advanced=True,
            index=-1,
        )

        settings_dashboard.add_custom_widget(
            satellite_selection,
            "sat_list",
            "Select Satellites",
            "Pick multiple satellites by holding the control key",
            advanced=False,
            index=1,
        )
        settings_dashboard.add_custom_widget(
            image_size_filter_checkbox,
            "image_size_filter",
            "Image Size Filter",
            "Activate to filter out images that are smaller than 60% of the Region of Interest (ROI).",
            advanced=False,
            index=-1,
        )
        return settings_dashboard

    def __init__(self, coastseg_map, **kwargs):
=======
    def __init__(self, coastseg_map):
>>>>>>> 5f687d49
        # save an instance of coastseg_map
        self.coastseg_map = coastseg_map
        # create the settings UI controller
        self.settings_dashboard = None
        self.settings_dashboard = self.get_settings_dashboard()
        # create custom widgets and add to settings dashboard
        self.settings_dashboard = self.add_custom_widgets(self.settings_dashboard)

        self.session_name = ""
        self.session_directory = ""

        # the widget will update whenever the value of the extracted_shoreline_layer or number_extracted_shorelines changes
        self.extract_shorelines_widget = Extracted_Shoreline_widget(self.coastseg_map)
        # have the slider watch the extracted_shoreline_layer, number_extracted_shorelines,roi_selected_to_extract_shoreline

        self.extract_shorelines_widget.set_load_extracted_shorelines_button_on_click(
            self.coastseg_map.load_extracted_shorelines_to_map
        )

        # create button styles
        self.create_styles()

        # buttons to load configuration files
        self.load_session_button = Button(
            description="Load Session", icon="files-o", style=self.load_style
        )
        self.load_session_button.on_click(self.on_load_session_clicked)

        self.settings_button = Button(
            description="Save Settings", icon="floppy-o", style=self.action_style
        )
        self.settings_button.on_click(self.save_settings_clicked)

        self.load_file_instr = HTML(
            value="<h2>Load Feature from File</h2>\
                 Load a feature onto map from geojson file.\
                ",
            layout=Layout(padding="0px"),
        )

        self.load_file_radio = ipywidgets.Dropdown(
            options=["Shoreline", "Transects", "Bbox", "ROIs"],
            value="Shoreline",
            description="",
            disabled=False,
        )
        self.load_file_button = Button(
            description=f"Load {self.load_file_radio.value} file",
            icon="file-o",
            style=self.load_style,
        )
        self.load_file_button.on_click(self.load_feature_from_file)

        def change_load_file_btn_name(change: dict):
            self.load_file_button.description = f"Load {str(change['new'])} file"

        self.load_file_radio.observe(change_load_file_btn_name, "value")

        # Generate buttons
        self.gen_button = Button(
            description="Generate ROI", icon="globe", style=self.action_style
        )
        self.gen_button.on_click(self.gen_roi_clicked)
        self.download_button = Button(
            description="Download Imagery", icon="download", style=self.action_style
        )
        self.download_button.on_click(self.download_button_clicked)

        self.preview_button = Button(
            description="Preview Imagery", icon="eye", style=self.action_style
        )
        self.preview_button.on_click(self.preview_button_clicked)

        self.extract_shorelines_button = Button(
            description="Extract Shorelines", style=self.action_style
        )
        self.extract_shorelines_button.on_click(self.extract_shorelines_button_clicked)

        # Clear  textbox button
        self.clear_debug_button = Button(
            description="Clear TextBox", style=self.clear_stlye
        )
        self.clear_debug_button.on_click(self.clear_debug_view)
        # Clear download messages button
        self.clear_downloads_button = Button(
            description="Clear Downloads", style=self.clear_stlye
        )
        self.clear_downloads_button.on_click(self.clear_download_view)

        # create the HTML widgets containing the instructions
        self._create_HTML_widgets()
        self.roi_slider_instr = HTML(value="<b>Choose Area of ROIs</b>")
        # controls the ROI units displayed
        self.units_radio = ipywidgets.Dropdown(
            options=["m²", "km²"],
            value="km²",
            description="Select Units:",
            disabled=False,
        )
        # create two float text boxes that will control size of ROI created
        self.sm_area_textbox = BoundedFloatText(
            value=0,
            min=0,
            max=98,
            step=1,
            description="Small ROI Area(km²):",
            style={"description_width": "initial"},
            disabled=False,
        )
        self.lg_area_textbox = BoundedFloatText(
            value=20,
            min=0,
            max=98,
            step=1,
            description="Large ROI Area(km²):",
            style={"description_width": "initial"},
            disabled=False,
        )

        # called when unit radio button is clicked
        def units_radio_changed(change: dict):
            """
            Change the maximum area allowed and the description of the small and large ROI area
            textboxes when the units radio is changed. When the units for area is m² the max ROI area size
            is 980000000 and when the units for area is m² max ROI area size
            is 98.

            Parameters:
            change (dict): event dictionary fired by clicking the units_radio button
            """
            try:
                MAX_AREA = 980000000
                STEP = 1000
                if change["name"] == "value":
                    if change["new"] == "m²":
                        MAX_AREA = 980000000
                        STEP = 1000
                        # convert km²to m²
                        new_sm_val = self.sm_area_textbox.value * (10**6)
                        new_lg_val = self.lg_area_textbox.value * (10**6)
                    elif change["new"] == "km²":
                        MAX_AREA = 98
                        STEP = 1
                        # convert m²to km²
                        new_sm_val = self.sm_area_textbox.value / (10**6)
                        new_lg_val = self.lg_area_textbox.value / (10**6)
                    # update the textboxes according to selected units
                    self.sm_area_textbox.max = MAX_AREA
                    self.sm_area_textbox.step = STEP
                    self.lg_area_textbox.max = MAX_AREA
                    self.lg_area_textbox.step = STEP
                    self.sm_area_textbox.value = new_sm_val
                    self.lg_area_textbox.value = new_lg_val
                    self.sm_area_textbox.description = (
                        f"Small ROI Area({self.units_radio.value}):"
                    )
                    self.lg_area_textbox.description = (
                        f"Large ROI Area({self.units_radio.value}):"
                    )
            except Exception as e:
                print(e)

        # when units radio button is clicked updated units for area textboxes
        self.units_radio.observe(units_radio_changed)

    def create_styles(self):
        """
        Initializes the styles used for various buttons in the user interface.
        Returns:
            None.
        """
        self.remove_style = dict(button_color="red")
        self.load_style = dict(button_color="#69add1", description_width="initial")
        self.action_style = dict(button_color="#ae3cf0")
        self.save_style = dict(button_color="#50bf8f")
        self.clear_stlye = dict(button_color="#a3adac")

    def launch_error_box(self, title: str = None, msg: str = None):
        # Show user error message
        warning_box = common.create_warning_box(title=title, msg=msg)
        # clear row and close all widgets in row before adding new warning_box
        common.clear_row(self.error_row)
        # add instance of warning_box to self.error_row
        self.error_row.children = [warning_box]

    def create_tidal_correction_widget(self, id_container: "traitlets.HasTraits"):
        load_style = dict(button_color="#69add1", description_width="initial")

        correct_tides_html = HTML(
            value="<h3><b>Apply Tide Correction</b></h3> \
               Only apply after extracting shorelines",
            layout=Layout(margin="0px 5px 0px 0px"),
        )

        self.beach_slope_text = FloatText(value=0.1, description="Beach Slope")
        self.reference_elevation_text = FloatText(value=0.585, description="Elevation")

        self.scrollable_select = SelectMultiple(
            description="Select ROIs",
            options=id_container.ids,
            layout=Layout(overflow_y="auto", height="100px"),
        )

        # Function to update widget options when the traitlet changes
        def update_widget_options(change):
            self.scrollable_select.options = change["new"]

        # When the traitlet,id_container, trait 'ids' changes the update_widget_options will be updated
        id_container.observe(update_widget_options, names="ids")

        self.tidally_correct_button = Button(
            description="Correct Tides",
            style=load_style,
            icon="tint",
        )
        self.tidally_correct_button.on_click(self.tidally_correct_button_clicked)

        return VBox(
            [
                correct_tides_html,
                self.beach_slope_text,
                self.reference_elevation_text,
                self.scrollable_select,
                self.tidally_correct_button,
            ]
        )

    @debug_view.capture(clear_output=True)
    def tidally_correct_button_clicked(self, button):
        # get the selected ROI IDs if none selected give an error message
        selected_rois = self.scrollable_select.value
        if not selected_rois:
            self.launch_error_box(
                "Cannot correct tides",
                "Must enter a select an ROI ID first",
            )
            return

        print("Correcting tides... please wait")
        beach_slope = self.beach_slope_text.value
        reference_elevation = self.reference_elevation_text.value
        self.coastseg_map.compute_tidal_corrections(
            selected_rois, beach_slope, reference_elevation
        )
        # load in shoreline settings, session directory with model outputs, and a new session name to store extracted shorelines

    def set_session_name(self, name: str):
        self.session_name = str(name).strip()

    def get_session_name(
        self,
    ):
        return self.session_name

    def get_session_selection(self):
        output = Output()
        box_layout = Layout(
            min_height="0px",  # Initial height
            width="350px",
            max_height="50px",
            flex_flow="row",
            overflow="auto",
            display="flex",
            flex_grow=1,  # Allows the box to grow based on content
        )

        self.session_name_text = ipywidgets.Text(
            value="",
            placeholder="Enter a session name",
            description="Session Name:",
            disabled=False,
            style={"description_width": "initial"},
        )

        enter_button = ipywidgets.Button(
            description="Enter",
            layout=Layout(
                height="28px",
                width="80px",
            ),
        )

        @output.capture(clear_output=True)
        def enter_clicked(btn):
            # create the session directory
            session_name = str(self.session_name_text.value).strip()
            session_path = os.path.join(os.getcwd(), "sessions")
            new_session_path = os.path.join(session_path, session_name)
            if os.path.exists(new_session_path):
                print(f"Session {session_name} already exists and will be overwritten.")
            elif not os.path.exists(new_session_path):
                print(f"Session {session_name} was created.")
                new_session_path = file_utilities.create_directory(
                    session_path, session_name
                )
            self.coastseg_map.set_session_name(session_name)

        enter_button.on_click(enter_clicked)
        scrollable_output = ipywidgets.Box(children=[output], layout=box_layout)
        session_name_controls = HBox([self.session_name_text, enter_button])
        return VBox([session_name_controls, scrollable_output])

    def get_view_settings_vbox(self) -> VBox:
        # update settings button
        update_settings_btn = Button(
            description="Refresh Settings", icon="refresh", style=self.action_style
        )
        update_settings_btn.on_click(self.update_settings_btn_clicked)
        self.settings_html = HTML()
        self.settings_html.value = format_as_html(self.coastseg_map.get_settings())
        view_settings_vbox = VBox([self.settings_html, update_settings_btn])
        html_settings_accordion = Accordion(children=[view_settings_vbox])
        html_settings_accordion.set_title(0, "View Settings")
        return html_settings_accordion

<<<<<<< HEAD
=======
    def get_advanced_settings_section(self):
        # declare settings widgets
        settings = {
            "sand_dropbox": self.get_sand_dropbox(),
            "cloud_mask_issue": self.get_cloud_issue_toggle(),
            "cloud_slider": self.get_cloud_slider(),
            "along_dist": self.get_alongshore_distance_slider(),
            "min_points": self.get_min_points_text(),
            "max_std": self.get_max_std_text(),
            "max_range": self.get_max_range_text(),
            "min_chainage": self.get_min_chainage_text(),
            "multiple_inter": self.get_outliers_mode(),
            "prc_multiple": self.get_prc_multiple_text(),
        }

        # create settings vbox
        settings_vbox = VBox([widget for widget_name, widget in settings.items()])
        return settings_vbox

    def get_basic_settings_section(self):
        # declare settings widgets
        settings = {
            "dates_picker": self.get_dates_picker(),
            "satellite_radio": self.get_satellite_radio(),
            "min_length_sl_slider": self.get_min_length_sl_slider(),
            "beach_area_slider": self.get_beach_area_slider(),
            "shoreline_buffer_slider": self.get_shoreline_buffer_slider(),
            "apply_cloud_mask": self.get_apply_could_mask_toggle(),
            "cloud_threshold_slider": self.get_cloud_threshold_slider(),
            "image_size_filter": self.get_image_size_filter(),
        }

        # create settings vbox
        settings_vbox = VBox([widget for widget_name, widget in settings.items()])
        return settings_vbox

    def get_dates_picker(self):
        # Date Widgets
        self.start_date = DatePicker(
            description="Start Date",
            value=datetime.date(2018, 12, 1),
            disabled=False,
        )
        self.end_date = DatePicker(
            description="End Date",
            value=datetime.date(2019, 3, 1),  # 2019, 1, 1
            disabled=False,
        )
        date_instr = HTML(value="<b>Pick a date:</b>", layout=Layout(padding="10px"))
        dates_box = HBox([self.start_date, self.end_date])
        dates_vbox = VBox([date_instr, dates_box])
        return dates_vbox

    def get_cloud_threshold_slider(self):
        instr = HTML(
            value="<b>Cloud Threshold</b> \
                     </br>- Maximum percentage of cloud pixels allowed"
        )
        self.cloud_threshold_slider = ipywidgets.FloatSlider(
            value=0.5,
            min=0,
            max=1,
            step=0.01,
            description="cloud_thres :",
            disabled=False,
            continuous_update=False,
            orientation="horizontal",
            readout=True,
            readout_format=".2f",
            style={"description_width": "initial"},
        )
        return VBox([instr, self.cloud_threshold_slider])

    def get_image_size_filter(self):
        instr = HTML(
            value='<div style="white-space: normal;">'
            "<b>Image Size Filter Control:</b></br> Activate to filter out images that are smaller than 80% of the Region of Interest (ROI)."
            "</div>"
        )
        # Create a checkbox with a clear and concise description
        self.image_size_filter_checkbox = Checkbox(
            value=True,  # Initially unchecked
            description="Enable Image Size Filter",
            disabled=False,  # Enable user interaction
            indent=False,  # To align the description with the label
        )
        return VBox([instr, self.image_size_filter_checkbox])

    def get_cloud_issue_toggle(self):
        instr = HTML(
            value="<b>Cloud Mask Issue Toggle</b> \
                     </br>- Defaults to False. Switch to True if sand pixels are masked (in black) on many images"
        )
        self.cloud_issue_toggle = ipywidgets.ToggleButtons(
            options=["False", "True"],
            description=" Switch to True if sand pixels are masked (in black) on many images",
            disabled=False,
            button_style="",
            tooltips=[
                "No cloud mask issue",
                "Fix cloud masking",
            ],
        )
        return VBox([instr, self.cloud_issue_toggle])

    def get_apply_could_mask_toggle(self):
        instr = HTML(
            value="<b>Cloud Mask Toggle</b> \
                     </br>- Defaults to True. Switch to False to turn off cloud masking."
        )
        self.apply_cloud_mask_toggle = ipywidgets.ToggleButtons(
            options=["True", "False"],
            description="Apply Cloud Masking",
            disabled=False,
            tooltips=[
                "Cloud Masking On",
                "Cloud Masking Off",
            ],
        )
        return VBox([instr, self.apply_cloud_mask_toggle])

    def get_sand_dropbox(self):
        sand_color_instr = HTML(
            value="<b>Sand Color</b>\
            </br>- Sand color on beach for model to detect 'dark' (grey/black) 'bright' (white)</b>"
        )
        self.sand_dropdown = ipywidgets.Dropdown(
            options=["default", "latest", "dark", "bright"],
            value="default",
            description="sand_color :",
            disabled=False,
        )
        return VBox([sand_color_instr, self.sand_dropdown])

    def get_alongshore_distance_slider(self):
        # returns slider to control beach area slider
        instr = HTML(
            value="<b>Alongshore Distance:</b>\
            </br>- Along-shore distance over which to consider shoreline points to compute median intersection with transects"
        )
        self.alongshore_distance_slider = ipywidgets.IntSlider(
            value=25,
            min=10,
            max=100,
            step=1,
            description="along_dist (m):",
            disabled=False,
            continuous_update=False,
            orientation="horizontal",
            readout=True,
            readout_format="d",
            style={"description_width": "initial"},
        )
        return VBox([instr, self.alongshore_distance_slider])

    def get_cloud_slider(self):
        # returns slider to control beach area slider
        cloud_instr = HTML(
            value="<b> Cloud Distance</b>\
            </br>- Allowed distance from extracted shoreline to detected clouds\
        </br>- Any extracted shorelines within this distance to any clouds will be dropped"
        )

        self.cloud_slider = ipywidgets.IntSlider(
            value=300,
            min=0,
            max=1000,
            step=1,
            description="dist_clouds (m):",
            disabled=False,
            continuous_update=False,
            orientation="horizontal",
            readout=True,
            readout_format="d",
            style={"description_width": "initial"},
        )
        return VBox([cloud_instr, self.cloud_slider])

    def get_shoreline_buffer_slider(self):
        # returns slider to control beach area slider
        shoreline_buffer_instr = HTML(
            value="<b>Reference Shoreline Buffer:</b>\
            </br>- Buffer around reference shorelines in which shorelines can be extracted"
        )

        self.shoreline_buffer_slider = ipywidgets.IntSlider(
            value=100,
            min=5,
            max=1000,
            step=1,
            description="max_dist_ref (m):",
            disabled=False,
            continuous_update=False,
            orientation="horizontal",
            readout=True,
            readout_format="d",
            style={"description_width": "initial"},
        )
        return VBox([shoreline_buffer_instr, self.shoreline_buffer_slider])

    def get_beach_area_slider(self):
        # returns slider to control beach area slider
        beach_area_instr = HTML(
            value="<b>Minimum Beach Area</b> \
            </br>- Minimum area (sqm) for object to be labelled as beach"
        )

        self.beach_area_slider = ipywidgets.IntSlider(
            value=1000,
            min=5,
            max=10000,
            step=10,
            description="min_beach_area (sqm):",
            disabled=False,
            continuous_update=False,
            orientation="horizontal",
            readout=True,
            readout_format="d",
            style={"description_width": "initial"},
        )
        return VBox([beach_area_instr, self.beach_area_slider])

    def get_min_chainage_text(self) -> VBox:
        # returns slider to control beach area slider
        label = HTML(
            value="<b> Max Landward Distance </b>\
            </br>- Max distance landward of the transect origin that an intersection is accepted, beyond this point a NaN is returned."
        )

        # min_chainage: (in metres) furthest distance landward of the transect origin that an intersection is accepted, beyond this point a NaN is returned.
        self.min_chainage_text = BoundedFloatText(
            value=-100.0,
            min=-500.0,
            max=-1.0,
            step=-1.0,
            description="min_chainage (m)",
            style={"description_width": "initial"},
            disabled=False,
        )
        return VBox([label, self.min_chainage_text])

    def get_prc_multiple_text(self) -> VBox:
        # returns slider to control beach area slider
        label = HTML(
            value="<b>Percentage of points std > max_std</b>\
            </br>- Percentage of points whose std > max_std that will be set to 'max'.Only in 'auto' mode."
        )
        # percentage of points whose std > max_std that will be set to 'max'
        # percentage of data points where the std is larger than the user-defined max
        # 'prc_multiple': percentage to use in 'auto' mode to switch from 'nan' to 'max'
        self.prc_multiple_text = BoundedFloatText(
            value=0.1,
            min=0.0,
            max=1.0,
            step=0.01,
            description="prc_multiple :",
            style={"description_width": "initial"},
            disabled=False,
        )
        return VBox([label, self.prc_multiple_text])

    def get_max_range_text(self) -> VBox:
        # returns slider to control beach area slider
        label = HTML(
            value="<b>Max Range</b> \
            </br>- Max range for shoreline points within the alongshore range, if range is above this value a NaN is returned for this intersection"
        )
        # max_range: (in metres) maximum RANGE for the shoreline points within the alongshore range, if RANGE is above this value a NaN is returned for this intersection.
        self.max_range_text = BoundedFloatText(
            value=30.0,
            min=1.0,
            max=100.0,
            step=1.0,
            description="max_range (m)",
            style={"description_width": "initial"},
            disabled=False,
        )
        return VBox([label, self.max_range_text])

    def get_outliers_mode(self) -> VBox:
        # returns slider to control beach area slider
        label = HTML(
            value="<b>Outliers Mode</b>\
                     </br>-How to deal with multiple shoreline intersections."
        )
        # controls multiple_inter: ('auto','nan','max') defines how to deal with multiple shoreline intersections
        self.outliers_mode = Select(
            options=["auto", "nan", "max"],
            value="auto",
            description="multiple_inter :",
            style={"description_width": "initial"},
        )
        return VBox([label, self.outliers_mode])

    def get_max_std_text(self) -> VBox:
        # returns slider to control beach area slider
        label = HTML(
            value="<b>Maximum STD</b> \
            </br>- Maximum STD for the shoreline points within the alongshore range"
        )

        # max_std: (in metres) maximum STD for the shoreline points within the alongshore range, if STD is above this value a NaN is returned for this intersection.
        self.max_std_text = BoundedFloatText(
            value=15.0,
            min=1.0,
            max=100.0,
            step=1.0,
            description="max_std (m):",
            style={"description_width": "initial"},
            disabled=False,
        )
        return VBox([label, self.max_std_text])

    def get_min_points_text(self) -> VBox:
        # returns slider to control beach area slider
        label = HTML(
            value="<b>Minimum Number Shoreline of Points</b> \
            </br>- Minimum number of shoreline points to calculate an intersection"
        )

        # min_points: minimum number of shoreline points to calculate an intersection.
        self.min_points_text = BoundedIntText(
            value=3,
            min=1,
            max=100,
            step=1,
            description="min_points :",
            style={"description_width": "initial"},
            disabled=False,
        )
        return VBox([label, self.min_points_text])

    def get_min_length_sl_slider(self):
        # returns slider to control beach area slider
        min_length_sl_instr = HTML(value="<b>Minimum shoreline length</b>")

        self.min_length_sl_slider = ipywidgets.IntSlider(
            value=500,
            min=5,
            max=1000,
            step=1,
            description="min_length_sl (m):",
            disabled=False,
            continuous_update=False,
            orientation="horizontal",
            readout=True,
            readout_format="d",
            style={"description_width": "initial"},
        )
        return VBox([min_length_sl_instr, self.min_length_sl_slider])

    def get_satellite_radio(self):
        # satellite selection widgets
        satellite_instr = HTML(
            value="<b>Pick multiple satellites:</b>\
                <br> - Pick multiple satellites by holding the control key \
                <br> - images after 2022/01/01 will be automatically downloaded from Collection 2 ",
            layout=Layout(padding="10px"),
        )

        self.satellite_selection = SelectMultiple(
            options=["L5", "L7", "L8", "L9", "S2"],
            value=["L8"],
            description="Satellites",
            disabled=False,
        )
        satellite_vbox = VBox([satellite_instr, self.satellite_selection])
        return satellite_vbox

>>>>>>> 5f687d49
    def save_to_file_buttons(self):
        # save to file buttons
        save_instr = HTML(
            value="<h2>Save to file</h2>\
                Save feature on the map to a geojson file.\
                <br>Geojson file will be saved to CoastSeg directory.\
            ",
            layout=Layout(padding="0px"),
        )

        self.save_radio = ipywidgets.Dropdown(
            options=[
                "Shoreline",
                "Transects",
                "Bbox",
                "ROIs",
            ],
            value="Shoreline",
            description="",
            disabled=False,
        )

        self.save_button = Button(
            description=f"Save {self.save_radio.value}",
            icon="floppy-o",
            style=self.save_style,
        )
        self.save_button.on_click(self.save_to_file_btn_clicked)

        def save_radio_changed(change: dict):
            self.save_button.description = f"Save {str(change['new'])} to file"

        self.save_radio.observe(save_radio_changed, "value")
        save_vbox = VBox([save_instr, self.save_radio, self.save_button])
        return save_vbox

    def load_feature_on_map_buttons(self):
        load_instr = HTML(
            value="<h2>Load Feature into Bounding Box</h2>\
                Loads shoreline or transects into bounding box on map.\
                </br>If no transects or shorelines exist in this area, then\
               </br> draw bounding box somewhere else\
                ",
            layout=Layout(padding="0px"),
        )
        self.load_radio = ipywidgets.Dropdown(
            options=["Shoreline", "Transects"],
            value="Transects",
            description="",
            disabled=False,
        )
        self.load_button = Button(
            description=f"Load {self.load_radio.value}",
            icon="file-o",
            style=self.load_style,
        )
        self.load_button.on_click(self.load_button_clicked)

        def handle_load_radio_change(change: dict):
            self.load_button.description = f"Load {str(change['new'])}"

        self.load_radio.observe(handle_load_radio_change, "value")
        load_buttons = VBox([load_instr, self.load_radio, self.load_button])
        return load_buttons

    def remove_buttons(self):
        # define remove feature radio box button
        remove_instr = HTML(
            value="<h2>Remove Feature from Map</h2>",
            layout=Layout(padding="0px"),
        )

        self.feature_dropdown = ipywidgets.Dropdown(
            options=[
                "Shoreline",
                "Transects",
                "Bbox",
                "ROIs",
                "Selected ROIs",
                "Selected Shorelines",
                "Extracted Shorelines",
            ],
            value="Shoreline",
            description="",
            disabled=False,
        )
        self.remove_button = Button(
            description=f"Remove {self.feature_dropdown.value}",
            icon="ban",
            style=self.remove_style,
        )

        def handle_remove_radio_change(change: dict):
            self.remove_button.description = f"Remove {str(change['new'])}"

        self.remove_button.on_click(self.remove_feature_from_map)
        self.feature_dropdown.observe(handle_remove_radio_change, "value")
        # define remove all button
        self.remove_all_button = Button(
            description="Remove all", icon="trash-o", style=self.remove_style
        )
        self.remove_all_button.on_click(self.remove_all_from_map)

        remove_buttons = VBox(
            [
                remove_instr,
                self.feature_dropdown,
                self.remove_button,
                self.remove_all_button,
            ]
        )
        return remove_buttons

    def update_settings_selection(
        self,
        settings: dict,
    ):
        if "dates" in settings:
            start_date_str, end_date_str = settings["dates"]
            self.start_date.value = convert_date(start_date_str)
            self.end_date.value = convert_date(end_date_str)

        if "apply_cloud_mask" in settings:
            self.apply_cloud_mask_toggle.value = str(
                settings.get("apply_cloud_mask", True)
            )

        if "image_size_filter" in settings:
            self.image_size_filter_checkbox.value = settings.get(
                "image_size_filter", True
            )

        if "cloud_thresh" in settings:
            self.cloud_threshold_slider.value = settings.get("cloud_thresh", 0.5)

        if "sat_list" in settings:
            self.satellite_selection.value = settings.get("sat_list", ["L8"])

        if "sand_color" in settings:
            self.sand_dropdown.value = settings.get("sand_color", "default")

        if "cloud_mask_issue" in settings:
            self.cloud_issue_toggle.value = str(settings.get("cloud_mask_issue", False))

        if "min_length_sl" in settings:
            self.min_length_sl_slider.value = settings.get("min_length_sl", 1000)

        if "dist_clouds" in settings:
            self.cloud_slider.value = settings.get("dist_clouds", 300)

        if "min_beach_area" in settings:
            self.beach_area_slider.value = settings.get("min_beach_area", 100)

        if "max_dist_ref" in settings:
            self.shoreline_buffer_slider.value = settings.get("max_dist_ref", 25)

        if "along_dist" in settings:
            self.alongshore_distance_slider.value = settings.get("along_dist", 25)

        if "max_std" in settings:
            self.max_std_text.value = settings.get("max_std", 15)

        if "max_range" in settings:
            self.max_range_text.value = settings.get("max_range", 30)

        if "min_chainage" in settings:
            self.min_chainage_text.value = settings.get("min_chainage", -100)

        if "multiple_inter" in settings:
            self.outliers_mode.value = settings.get("multiple_inter", "auto")

        if "prc_multiple" in settings:
            self.prc_multiple_text.value = settings.get("prc_multiple", 0.1)

        if "min_points" in settings:
            self.min_points_text.value = settings.get("min_points", 3)

    def format_as_html(self, settings: dict):
        """
        Generates HTML content displaying the settings.

        Args:
            settings (dict): The dictionary containing the settings.

        Returns:
            str: The HTML content representing the settings.

        """

        return f"""
        <h2>Settings</h2>
        <p>sat_list: {settings.get("sat_list", "unknown")}</p>
        <p>dates: {settings.get("dates", "unknown")}</p>
        <p>landsat_collection: {settings.get("landsat_collection", "unknown")}</p>
        <p>cloud_thresh: {settings.get("cloud_thresh", "unknown")}</p>
        <p>dist_clouds: {settings.get("dist_clouds", "unknown")}</p>
        <p>output_epsg: {settings.get("output_epsg", "unknown")}</p>
        <p>save_figure: {settings.get("save_figure", "unknown")}</p>
        <p>min_beach_area: {settings.get("min_beach_area", "unknown")}</p>
        <p>min_length_sl: {settings.get("min_length_sl", "unknown")}</p>
        <p>apply_cloud_mask: {settings.get("apply_cloud_mask", "unknown")}</p>
        <p>image_size_filter: {settings.get("image_size_filter", "unknown")}</p>
        <p>cloud_mask_issue: {settings.get("cloud_mask_issue", "unknown")}</p>
        <p>sand_color: {settings.get("sand_color", "unknown")}</p>
        <p>max_dist_ref: {settings.get("max_dist_ref", "unknown")}</p>
        <p>along_dist: {settings.get("along_dist", "unknown")}</p>
        <p>min_points: {settings.get("min_points", "unknown")}</p>
        <p>max_std: {settings.get("max_std", "unknown")}</p>
        <p>max_range: {settings.get("max_range", "unknown")}</p>
        <p>min_chainage: {settings.get("min_chainage", "unknown")}</p>
        <p>multiple_inter: {settings.get("multiple_inter", "unknown")}</p>
        <p>prc_multiple: {settings.get("prc_multiple", "unknown")}</p>
        """

    def _create_HTML_widgets(self):
        """create HTML widgets that display the instructions.
        widgets created: instr_create_ro, instr_save_roi, instr_load_btns
         instr_download_roi
        """
        self.instr_create_roi = HTML(
            value="<h2><b>Generate ROIs on Map</b></h2> \
                 <li>  Draw a bounding box, then click Generate Roi\
                <li>ROIs (squares) are created within the bounding box along \n the shoreline.\
                <li>If no shoreline exists within the bounding box then ROIs cannot be created.\
                ",
            layout=Layout(margin="0px 5px 0px 0px"),
        )

        self.instr_download_roi = HTML(
            value="<h2><b>Download Imagery</b></h2> \
                <li><b>You must click an ROI on the map before you can download ROIs</b> \
                </br><h3><b><u>Where is my data?</u></b></br></h3> \
                <li>The data you downloaded will be in the 'data' folder in the main CoastSeg directory</li>\
                Each ROI you downloaded will have its own folder with the ROI's ID and\
                </br>the time it was downloaded in the folder name\
                </br><b>Example</b>: 'ID_1_datetime11-03-22__02_33_22'</li>\
                ",
            layout=Layout(margin="0px 0px 0px 5px"),
        )

        self.instr_config_btns = HTML(
            value="<h2><b>Load Sessions</b></h2>\
                <b>Load Session</b>: Load rois, shorelines, transects, and bounding box from session directory",
            layout=Layout(margin="0px 5px 0px 5px"),
        )  # top right bottom left

    def create_dashboard(self):
        """creates a dashboard containing all the buttons, instructions and widgets organized together."""
        # Buttons to load shoreline or transects in bbox on map
        load_buttons = self.load_feature_on_map_buttons()
        remove_buttons = self.remove_buttons()
        save_to_file_buttons = self.save_to_file_buttons()

        load_file_vbox = VBox(
            [self.load_file_instr, self.load_file_radio, self.load_file_button]
        )
        save_vbox = VBox(
            [
                save_to_file_buttons,
                load_file_vbox,
                remove_buttons,
                self.extract_shorelines_widget,
            ]
        )
        config_vbox = VBox(
            [
                self.instr_config_btns,
                self.load_session_button,
            ]
        )
        download_vbox = VBox(
            [
                self.instr_download_roi,
                self.download_button,
                self.preview_button,
                ipywidgets.Box(children=[UI.preview_view], layout=BOX_LAYOUT),
                self.extract_shorelines_button,
                self.get_session_selection(),
                self.create_tidal_correction_widget(self.coastseg_map.id_container),
                config_vbox,
            ]
        )

        area_control_box = VBox(
            [
                self.roi_slider_instr,
                self.units_radio,
                self.sm_area_textbox,
                self.lg_area_textbox,
            ]
        )
        ROI_btns_box = VBox([area_control_box, self.gen_button])
        roi_controls_box = VBox(
            [self.instr_create_roi, ROI_btns_box, load_buttons],
            layout=Layout(margin="0px 5px 5px 0px"),
        )
        self.settings_row = HBox(
            [
                VBox(
                    [
                        self.settings_dashboard.render(),
                        self.settings_button,
                    ]
                ),
                self.get_view_settings_vbox(),
            ]
        )
        row_1 = HBox([roi_controls_box, save_vbox, download_vbox])
        # in this row prints are rendered with UI.debug_view
        row_2 = VBox([self.clear_debug_button, UI.debug_view])
        self.error_row = HBox([])
        self.file_chooser_row = HBox([])
        map_row = HBox([self.coastseg_map.map])
        download_msgs_row = HBox([self.clear_downloads_button, UI.download_view])

        return display(
            self.settings_row,
            row_1,
            row_2,
            self.error_row,
            self.file_chooser_row,
            map_row,
            download_msgs_row,
        )

    @debug_view.capture(clear_output=True)
    def update_settings_btn_clicked(self, btn):
        UI.debug_view.clear_output(wait=True)
        # Update settings in view settings section
        try:
            self.settings_html.value = format_as_html(self.coastseg_map.get_settings())
        except Exception as error:
            exception_handler.handle_exception(error, self.coastseg_map.warning_box)

    @debug_view.capture(clear_output=True)
    def gen_roi_clicked(self, btn):
        UI.debug_view.clear_output(wait=True)
        print("Generate ROIs button clicked")
        self.coastseg_map.map.default_style = {"cursor": "wait"}
        self.gen_button.disabled = True
        # Generate ROIs along the coastline within the bounding box
        try:
            print("Generating ROIs please wait...")
            self.coastseg_map.load_feature_on_map(
                "rois",
                lg_area=self.lg_area_textbox.value,
                sm_area=self.sm_area_textbox.value,
                units=self.units_radio.value,
            )
        except Exception as error:
            print("ROIs could not be generated")
            self.coastseg_map.map.default_style = {"cursor": "default"}
            exception_handler.handle_exception(error, self.coastseg_map.warning_box)
        else:
            self.coastseg_map.map.default_style = {"cursor": "default"}
            print("ROIs generated. Please Select at least one ROI on the map")
        self.coastseg_map.map.default_style = {"cursor": "default"}
        self.gen_button.disabled = False

    @debug_view.capture(clear_output=True)
    def load_button_clicked(self, btn):
        UI.debug_view.clear_output(wait=True)
        self.coastseg_map.map.default_style = {"cursor": "wait"}
        try:
            if "shoreline" in btn.description.lower():
                print("Finding Shoreline")
                self.coastseg_map.load_feature_on_map("shoreline", zoom_to_bounds=True)
            if "transects" in btn.description.lower():
                print("Finding 'Transects'")
                self.coastseg_map.load_feature_on_map("transect", zoom_to_bounds=True)
        except Exception as error:
            # renders error message as a box on map
            exception_handler.handle_exception(error, self.coastseg_map.warning_box)
        self.coastseg_map.map.default_style = {"cursor": "default"}

    @debug_view.capture(clear_output=True)
    def save_settings_clicked(self, btn):
        # get the settings from the settings dashboard
        settings = self.settings_dashboard.get_settings()
        sat_list = settings.get("sat_list", [])
        if not sat_list:
            try:
                raise Exception("Must select at least one satellite first")
            except Exception as error:
                # renders error message as a box on map
                exception_handler.handle_exception(error, self.coastseg_map.warning_box)
        # save the settings to coastseg_map
        try:
            self.coastseg_map.set_settings(**settings)
            self.settings_html.value = format_as_html(self.coastseg_map.get_settings())
        except Exception as error:
            # renders error message as a box on map
            exception_handler.handle_exception(error, self.coastseg_map.warning_box)

    @debug_view.capture(clear_output=True)
    def extract_shorelines_button_clicked(self, btn):
        UI.debug_view.clear_output()
        self.coastseg_map.map.default_style = {"cursor": "wait"}
        self.extract_shorelines_button.disabled = True
        try:
            self.coastseg_map.extract_all_shorelines()
        except Exception as error:
            # renders error message as a box on map
            exception_handler.handle_exception(error, self.coastseg_map.warning_box)
        self.extract_shorelines_button.disabled = False
        self.coastseg_map.map.default_style = {"cursor": "default"}

    @preview_view.capture(clear_output=True)
    def preview_button_clicked(self, btn):
        UI.preview_view.clear_output()
        UI.debug_view.clear_output()
        self.coastseg_map.map.default_style = {"cursor": "wait"}
        self.preview_button.disabled = True
        UI.debug_view.append_stdout("Scroll down past map to see download progress.")
        try:
            try:
                self.preview_button.disabled = True
                self.coastseg_map.preview_available_images()
            except Exception as error:
                # renders error message as a box on map
                exception_handler.handle_exception(error, self.coastseg_map.warning_box)
        except google_auth_exceptions.RefreshError as exception:
            print(exception)
            exception_handler.handle_exception(
                exception,
                self.coastseg_map.warning_box,
                title="Authentication Error",
                msg="Please authenticate with Google using the cell above: \n Authenticate and Initialize with Google Earth Engine (GEE)",
            )
        self.preview_button.disabled = False
        self.coastseg_map.map.default_style = {"cursor": "default"}

    @download_view.capture(clear_output=True)
    def download_button_clicked(self, btn):
        UI.download_view.clear_output()
        UI.debug_view.clear_output()
        self.coastseg_map.map.default_style = {"cursor": "wait"}
        self.download_button.disabled = True
        UI.debug_view.append_stdout("Scroll down past map to see download progress.")
        try:
            try:
                self.download_button.disabled = True
                self.coastseg_map.download_imagery()
            except Exception as error:
                # renders error message as a box on map
                exception_handler.handle_exception(error, self.coastseg_map.warning_box)
        except google_auth_exceptions.RefreshError as exception:
            print(exception)
            exception_handler.handle_exception(
                exception,
                self.coastseg_map.warning_box,
                title="Authentication Error",
                msg="Please authenticate with Google using the cell above: \n Authenticate and Initialize with Google Earth Engine (GEE)",
            )
        self.download_button.disabled = False
        self.coastseg_map.map.default_style = {"cursor": "default"}

    def clear_row(self, row: HBox):
        """close widgets in row/column and clear all children
        Args:
            row (HBox)(VBox): row or column
        """
        for index in range(len(row.children)):
            row.children[index].close()
        row.children = []

    @debug_view.capture(clear_output=True)
    def on_load_session_clicked(self, button):
        # Prompt user to select a config geojson file
        def load_callback(filechooser: FileChooser) -> None:
            try:
                if filechooser.selected:
                    self.coastseg_map.map.default_style = {"cursor": "wait"}
                    print(f"filechooser.selected: {filechooser.selected}")
                    print(f"Loading session: {os.path.abspath(filechooser.selected)}")
                    print(f"Settings before \n {self.coastseg_map.get_settings()}")
                    # load the session into coastseg_map and this should update the settings in coastseg_map
                    self.coastseg_map.load_fresh_session(filechooser.selected)
                    print(
                        f"Session Loaded and settings\n {self.coastseg_map.get_settings()}"
                    )
                    # update the session name text box with the session name
                    self.session_name_text.value = self.coastseg_map.get_session_name()
                    # update the settings dashboard with the settings from the loaded session
                    settings = self.coastseg_map.get_settings()
                    self.settings_dashboard.set_settings(settings)
                    self.settings_html.value = format_as_html(settings)
                    # self.update_settings_selection(self.coastseg_map.get_settings())
                    self.coastseg_map.map.default_style = {"cursor": "default"}
            except Exception as error:
                # renders error message as a box on map
                self.coastseg_map.map.default_style = {"cursor": "default"}
                exception_handler.handle_exception(error, self.coastseg_map.warning_box)

        # create instance of chooser that calls load_callback
        dir_chooser = common.create_dir_chooser(
            load_callback,
            title="Select Session Directory",
            starting_directory="sessions",
        )
        self.clear_row(self.file_chooser_row)
        # add instance of file_chooser to row 4
        self.file_chooser_row.children = [dir_chooser]
        self.coastseg_map.map.default_style = {"cursor": "default"}

    @debug_view.capture(clear_output=True)
    def load_feature_from_file(self, btn):
        # Prompt user to select a geojson file
        def load_callback(filechooser: FileChooser) -> None:
            try:
                if filechooser.selected:
                    if "shoreline" in btn.description.lower():
                        logger.info(
                            f"Loading shoreline from file: {os.path.abspath(filechooser.selected)}"
                        )
                        self.coastseg_map.load_feature_on_map(
                            "shoreline",
                            os.path.abspath(filechooser.selected),
                            zoom_to_bounds=True,
                        )
                    if "transects" in btn.description.lower():
                        logger.info(
                            f"Loading transects from file: {os.path.abspath(filechooser.selected)}"
                        )
                        self.coastseg_map.load_feature_on_map(
                            "transect",
                            os.path.abspath(filechooser.selected),
                            zoom_to_bounds=True,
                        )
                    if "bbox" in btn.description.lower():
                        logger.info(
                            f"Loading bounding box from file: {os.path.abspath(filechooser.selected)}"
                        )
                        self.coastseg_map.load_feature_on_map(
                            "bbox",
                            os.path.abspath(filechooser.selected),
                            zoom_to_bounds=True,
                        )
                    if "rois" in btn.description.lower():
                        logger.info(
                            f"Loading ROIs from file: {os.path.abspath(filechooser.selected)}"
                        )
                        self.coastseg_map.load_feature_on_map(
                            "rois",
                            os.path.abspath(filechooser.selected),
                            zoom_to_bounds=True,
                        )
            except Exception as error:
                # renders error message as a box on map
                exception_handler.handle_exception(error, self.coastseg_map.warning_box)

        # change title of filechooser based on feature selected
        title = "Select a geojson file"
        # create instance of chooser that calls load_callback
        if "shoreline" in btn.description.lower():
            title = "Select shoreline geojson file"
        if "transects" in btn.description.lower():
            title = "Select transects geojson file"
        if "bbox" in btn.description.lower():
            title = "Select bounding box geojson file"
        if "rois" in btn.description.lower():
            title = "Select ROI geojson file"
        # create instance of chooser that calls load_callback
        file_chooser = common.create_file_chooser(load_callback, title=title)
        # clear row and close all widgets in row_4 before adding new file_chooser
        self.clear_row(self.file_chooser_row)
        # add instance of file_chooser to row 4
        self.file_chooser_row.children = [file_chooser]

    @debug_view.capture(clear_output=True)
    def remove_feature_from_map(self, btn):
        UI.debug_view.clear_output(wait=True)
        try:
            # Prompt the user to select a directory of images
            if "extracted shorelines" in btn.description.lower():
                print(f"Removing extracted shoreline")
                self.coastseg_map.remove_extracted_shoreline_layers()
            elif "selected shorelines" in btn.description.lower():
                print(f"Removing Selected Shorelines")
                self.coastseg_map.remove_selected_shorelines()
            elif "selected rois" in btn.description.lower():
                print(f"Removing Selected ROIs")
                self.coastseg_map.remove_selected_rois()
            elif "shoreline" in btn.description.lower():
                print(f"Removing shoreline")
                self.coastseg_map.remove_shoreline()
            elif "transects" in btn.description.lower():
                print(f"Removing  transects")
                self.coastseg_map.remove_transects()
            elif "bbox" in btn.description.lower():
                print(f"Removing bounding box")
                self.coastseg_map.remove_bbox()
            elif "rois" in btn.description.lower():
                print(f"Removing ROIs")
                self.coastseg_map.remove_all_rois()
        except Exception as error:
            # renders error message as a box on map
            exception_handler.handle_exception(error, self.coastseg_map.warning_box)

    @debug_view.capture(clear_output=True)
    def save_to_file_btn_clicked(self, btn):
        UI.debug_view.clear_output(wait=True)
        try:
            if "shoreline" in btn.description.lower():
                print(f"Saving shoreline to file")
                self.coastseg_map.save_feature_to_file(
                    self.coastseg_map.shoreline, "shoreline"
                )
            if "transects" in btn.description.lower():
                print(f"Saving transects to file")
                self.coastseg_map.save_feature_to_file(
                    self.coastseg_map.transects, "transects"
                )
            if "bbox" in btn.description.lower():
                print(f"Saving bounding box to file")
                self.coastseg_map.save_feature_to_file(
                    self.coastseg_map.bbox, "bounding box"
                )
            if "rois" in btn.description.lower():
                print(f"Saving ROIs to file")
                self.coastseg_map.save_feature_to_file(self.coastseg_map.rois, "ROI")
        except Exception as error:
            # renders error message as a box on map
            exception_handler.handle_exception(error, self.coastseg_map.warning_box)

    @debug_view.capture(clear_output=True)
    def remove_all_from_map(self, btn):
        try:
            self.coastseg_map.remove_all()
        except Exception as error:
            # renders error message as a box on map
            exception_handler.handle_exception(error, self.coastseg_map.warning_box)

    def clear_debug_view(self, btn):
        UI.debug_view.clear_output()

    def clear_download_view(self, btn):
        UI.download_view.clear_output()<|MERGE_RESOLUTION|>--- conflicted
+++ resolved
@@ -99,7 +99,6 @@
     download_view = Output(layout={"border": "1px solid black"})
     preview_view = Output()
 
-<<<<<<< HEAD
     def get_settings_dashboard(self, basic_settings: dict = {}):
         if not basic_settings:
             basic_settings = [
@@ -185,9 +184,6 @@
         return settings_dashboard
 
     def __init__(self, coastseg_map, **kwargs):
-=======
-    def __init__(self, coastseg_map):
->>>>>>> 5f687d49
         # save an instance of coastseg_map
         self.coastseg_map = coastseg_map
         # create the settings UI controller
@@ -503,378 +499,6 @@
         html_settings_accordion.set_title(0, "View Settings")
         return html_settings_accordion
 
-<<<<<<< HEAD
-=======
-    def get_advanced_settings_section(self):
-        # declare settings widgets
-        settings = {
-            "sand_dropbox": self.get_sand_dropbox(),
-            "cloud_mask_issue": self.get_cloud_issue_toggle(),
-            "cloud_slider": self.get_cloud_slider(),
-            "along_dist": self.get_alongshore_distance_slider(),
-            "min_points": self.get_min_points_text(),
-            "max_std": self.get_max_std_text(),
-            "max_range": self.get_max_range_text(),
-            "min_chainage": self.get_min_chainage_text(),
-            "multiple_inter": self.get_outliers_mode(),
-            "prc_multiple": self.get_prc_multiple_text(),
-        }
-
-        # create settings vbox
-        settings_vbox = VBox([widget for widget_name, widget in settings.items()])
-        return settings_vbox
-
-    def get_basic_settings_section(self):
-        # declare settings widgets
-        settings = {
-            "dates_picker": self.get_dates_picker(),
-            "satellite_radio": self.get_satellite_radio(),
-            "min_length_sl_slider": self.get_min_length_sl_slider(),
-            "beach_area_slider": self.get_beach_area_slider(),
-            "shoreline_buffer_slider": self.get_shoreline_buffer_slider(),
-            "apply_cloud_mask": self.get_apply_could_mask_toggle(),
-            "cloud_threshold_slider": self.get_cloud_threshold_slider(),
-            "image_size_filter": self.get_image_size_filter(),
-        }
-
-        # create settings vbox
-        settings_vbox = VBox([widget for widget_name, widget in settings.items()])
-        return settings_vbox
-
-    def get_dates_picker(self):
-        # Date Widgets
-        self.start_date = DatePicker(
-            description="Start Date",
-            value=datetime.date(2018, 12, 1),
-            disabled=False,
-        )
-        self.end_date = DatePicker(
-            description="End Date",
-            value=datetime.date(2019, 3, 1),  # 2019, 1, 1
-            disabled=False,
-        )
-        date_instr = HTML(value="<b>Pick a date:</b>", layout=Layout(padding="10px"))
-        dates_box = HBox([self.start_date, self.end_date])
-        dates_vbox = VBox([date_instr, dates_box])
-        return dates_vbox
-
-    def get_cloud_threshold_slider(self):
-        instr = HTML(
-            value="<b>Cloud Threshold</b> \
-                     </br>- Maximum percentage of cloud pixels allowed"
-        )
-        self.cloud_threshold_slider = ipywidgets.FloatSlider(
-            value=0.5,
-            min=0,
-            max=1,
-            step=0.01,
-            description="cloud_thres :",
-            disabled=False,
-            continuous_update=False,
-            orientation="horizontal",
-            readout=True,
-            readout_format=".2f",
-            style={"description_width": "initial"},
-        )
-        return VBox([instr, self.cloud_threshold_slider])
-
-    def get_image_size_filter(self):
-        instr = HTML(
-            value='<div style="white-space: normal;">'
-            "<b>Image Size Filter Control:</b></br> Activate to filter out images that are smaller than 80% of the Region of Interest (ROI)."
-            "</div>"
-        )
-        # Create a checkbox with a clear and concise description
-        self.image_size_filter_checkbox = Checkbox(
-            value=True,  # Initially unchecked
-            description="Enable Image Size Filter",
-            disabled=False,  # Enable user interaction
-            indent=False,  # To align the description with the label
-        )
-        return VBox([instr, self.image_size_filter_checkbox])
-
-    def get_cloud_issue_toggle(self):
-        instr = HTML(
-            value="<b>Cloud Mask Issue Toggle</b> \
-                     </br>- Defaults to False. Switch to True if sand pixels are masked (in black) on many images"
-        )
-        self.cloud_issue_toggle = ipywidgets.ToggleButtons(
-            options=["False", "True"],
-            description=" Switch to True if sand pixels are masked (in black) on many images",
-            disabled=False,
-            button_style="",
-            tooltips=[
-                "No cloud mask issue",
-                "Fix cloud masking",
-            ],
-        )
-        return VBox([instr, self.cloud_issue_toggle])
-
-    def get_apply_could_mask_toggle(self):
-        instr = HTML(
-            value="<b>Cloud Mask Toggle</b> \
-                     </br>- Defaults to True. Switch to False to turn off cloud masking."
-        )
-        self.apply_cloud_mask_toggle = ipywidgets.ToggleButtons(
-            options=["True", "False"],
-            description="Apply Cloud Masking",
-            disabled=False,
-            tooltips=[
-                "Cloud Masking On",
-                "Cloud Masking Off",
-            ],
-        )
-        return VBox([instr, self.apply_cloud_mask_toggle])
-
-    def get_sand_dropbox(self):
-        sand_color_instr = HTML(
-            value="<b>Sand Color</b>\
-            </br>- Sand color on beach for model to detect 'dark' (grey/black) 'bright' (white)</b>"
-        )
-        self.sand_dropdown = ipywidgets.Dropdown(
-            options=["default", "latest", "dark", "bright"],
-            value="default",
-            description="sand_color :",
-            disabled=False,
-        )
-        return VBox([sand_color_instr, self.sand_dropdown])
-
-    def get_alongshore_distance_slider(self):
-        # returns slider to control beach area slider
-        instr = HTML(
-            value="<b>Alongshore Distance:</b>\
-            </br>- Along-shore distance over which to consider shoreline points to compute median intersection with transects"
-        )
-        self.alongshore_distance_slider = ipywidgets.IntSlider(
-            value=25,
-            min=10,
-            max=100,
-            step=1,
-            description="along_dist (m):",
-            disabled=False,
-            continuous_update=False,
-            orientation="horizontal",
-            readout=True,
-            readout_format="d",
-            style={"description_width": "initial"},
-        )
-        return VBox([instr, self.alongshore_distance_slider])
-
-    def get_cloud_slider(self):
-        # returns slider to control beach area slider
-        cloud_instr = HTML(
-            value="<b> Cloud Distance</b>\
-            </br>- Allowed distance from extracted shoreline to detected clouds\
-        </br>- Any extracted shorelines within this distance to any clouds will be dropped"
-        )
-
-        self.cloud_slider = ipywidgets.IntSlider(
-            value=300,
-            min=0,
-            max=1000,
-            step=1,
-            description="dist_clouds (m):",
-            disabled=False,
-            continuous_update=False,
-            orientation="horizontal",
-            readout=True,
-            readout_format="d",
-            style={"description_width": "initial"},
-        )
-        return VBox([cloud_instr, self.cloud_slider])
-
-    def get_shoreline_buffer_slider(self):
-        # returns slider to control beach area slider
-        shoreline_buffer_instr = HTML(
-            value="<b>Reference Shoreline Buffer:</b>\
-            </br>- Buffer around reference shorelines in which shorelines can be extracted"
-        )
-
-        self.shoreline_buffer_slider = ipywidgets.IntSlider(
-            value=100,
-            min=5,
-            max=1000,
-            step=1,
-            description="max_dist_ref (m):",
-            disabled=False,
-            continuous_update=False,
-            orientation="horizontal",
-            readout=True,
-            readout_format="d",
-            style={"description_width": "initial"},
-        )
-        return VBox([shoreline_buffer_instr, self.shoreline_buffer_slider])
-
-    def get_beach_area_slider(self):
-        # returns slider to control beach area slider
-        beach_area_instr = HTML(
-            value="<b>Minimum Beach Area</b> \
-            </br>- Minimum area (sqm) for object to be labelled as beach"
-        )
-
-        self.beach_area_slider = ipywidgets.IntSlider(
-            value=1000,
-            min=5,
-            max=10000,
-            step=10,
-            description="min_beach_area (sqm):",
-            disabled=False,
-            continuous_update=False,
-            orientation="horizontal",
-            readout=True,
-            readout_format="d",
-            style={"description_width": "initial"},
-        )
-        return VBox([beach_area_instr, self.beach_area_slider])
-
-    def get_min_chainage_text(self) -> VBox:
-        # returns slider to control beach area slider
-        label = HTML(
-            value="<b> Max Landward Distance </b>\
-            </br>- Max distance landward of the transect origin that an intersection is accepted, beyond this point a NaN is returned."
-        )
-
-        # min_chainage: (in metres) furthest distance landward of the transect origin that an intersection is accepted, beyond this point a NaN is returned.
-        self.min_chainage_text = BoundedFloatText(
-            value=-100.0,
-            min=-500.0,
-            max=-1.0,
-            step=-1.0,
-            description="min_chainage (m)",
-            style={"description_width": "initial"},
-            disabled=False,
-        )
-        return VBox([label, self.min_chainage_text])
-
-    def get_prc_multiple_text(self) -> VBox:
-        # returns slider to control beach area slider
-        label = HTML(
-            value="<b>Percentage of points std > max_std</b>\
-            </br>- Percentage of points whose std > max_std that will be set to 'max'.Only in 'auto' mode."
-        )
-        # percentage of points whose std > max_std that will be set to 'max'
-        # percentage of data points where the std is larger than the user-defined max
-        # 'prc_multiple': percentage to use in 'auto' mode to switch from 'nan' to 'max'
-        self.prc_multiple_text = BoundedFloatText(
-            value=0.1,
-            min=0.0,
-            max=1.0,
-            step=0.01,
-            description="prc_multiple :",
-            style={"description_width": "initial"},
-            disabled=False,
-        )
-        return VBox([label, self.prc_multiple_text])
-
-    def get_max_range_text(self) -> VBox:
-        # returns slider to control beach area slider
-        label = HTML(
-            value="<b>Max Range</b> \
-            </br>- Max range for shoreline points within the alongshore range, if range is above this value a NaN is returned for this intersection"
-        )
-        # max_range: (in metres) maximum RANGE for the shoreline points within the alongshore range, if RANGE is above this value a NaN is returned for this intersection.
-        self.max_range_text = BoundedFloatText(
-            value=30.0,
-            min=1.0,
-            max=100.0,
-            step=1.0,
-            description="max_range (m)",
-            style={"description_width": "initial"},
-            disabled=False,
-        )
-        return VBox([label, self.max_range_text])
-
-    def get_outliers_mode(self) -> VBox:
-        # returns slider to control beach area slider
-        label = HTML(
-            value="<b>Outliers Mode</b>\
-                     </br>-How to deal with multiple shoreline intersections."
-        )
-        # controls multiple_inter: ('auto','nan','max') defines how to deal with multiple shoreline intersections
-        self.outliers_mode = Select(
-            options=["auto", "nan", "max"],
-            value="auto",
-            description="multiple_inter :",
-            style={"description_width": "initial"},
-        )
-        return VBox([label, self.outliers_mode])
-
-    def get_max_std_text(self) -> VBox:
-        # returns slider to control beach area slider
-        label = HTML(
-            value="<b>Maximum STD</b> \
-            </br>- Maximum STD for the shoreline points within the alongshore range"
-        )
-
-        # max_std: (in metres) maximum STD for the shoreline points within the alongshore range, if STD is above this value a NaN is returned for this intersection.
-        self.max_std_text = BoundedFloatText(
-            value=15.0,
-            min=1.0,
-            max=100.0,
-            step=1.0,
-            description="max_std (m):",
-            style={"description_width": "initial"},
-            disabled=False,
-        )
-        return VBox([label, self.max_std_text])
-
-    def get_min_points_text(self) -> VBox:
-        # returns slider to control beach area slider
-        label = HTML(
-            value="<b>Minimum Number Shoreline of Points</b> \
-            </br>- Minimum number of shoreline points to calculate an intersection"
-        )
-
-        # min_points: minimum number of shoreline points to calculate an intersection.
-        self.min_points_text = BoundedIntText(
-            value=3,
-            min=1,
-            max=100,
-            step=1,
-            description="min_points :",
-            style={"description_width": "initial"},
-            disabled=False,
-        )
-        return VBox([label, self.min_points_text])
-
-    def get_min_length_sl_slider(self):
-        # returns slider to control beach area slider
-        min_length_sl_instr = HTML(value="<b>Minimum shoreline length</b>")
-
-        self.min_length_sl_slider = ipywidgets.IntSlider(
-            value=500,
-            min=5,
-            max=1000,
-            step=1,
-            description="min_length_sl (m):",
-            disabled=False,
-            continuous_update=False,
-            orientation="horizontal",
-            readout=True,
-            readout_format="d",
-            style={"description_width": "initial"},
-        )
-        return VBox([min_length_sl_instr, self.min_length_sl_slider])
-
-    def get_satellite_radio(self):
-        # satellite selection widgets
-        satellite_instr = HTML(
-            value="<b>Pick multiple satellites:</b>\
-                <br> - Pick multiple satellites by holding the control key \
-                <br> - images after 2022/01/01 will be automatically downloaded from Collection 2 ",
-            layout=Layout(padding="10px"),
-        )
-
-        self.satellite_selection = SelectMultiple(
-            options=["L5", "L7", "L8", "L9", "S2"],
-            value=["L8"],
-            description="Satellites",
-            disabled=False,
-        )
-        satellite_vbox = VBox([satellite_instr, self.satellite_selection])
-        return satellite_vbox
-
->>>>>>> 5f687d49
     def save_to_file_buttons(self):
         # save to file buttons
         save_instr = HTML(
