# Standard library imports
import os
import math
import json
import logging
import glob
from datetime import datetime
from collections import defaultdict
from typing import Any, Collection, Dict, List, Optional, Tuple, Union
import traceback

# Third-party imports
import geopandas as gpd
import pandas as pd
from ipyleaflet import DrawControl, LayersControl, WidgetControl, GeoJSON
from leafmap import Map
from ipywidgets import Layout, HTML, HBox
from tqdm.auto import tqdm
import traitlets
import matplotlib.pyplot as plt
import numpy as np
from shapely.geometry import shape

# Internal/Local imports: specific classes/functions
from coastseg.bbox import Bounding_Box
from coastseg.shoreline_extraction_area import Shoreline_Extraction_Area
from coastseg.feature import Feature
from coastseg.shoreline import Shoreline
from coastseg.transects import Transects
from coastseg.roi import ROI
from coastseg.downloads import count_images_in_ee_collection
from coastseg import file_utilities
from coastseg import geodata_processing
from coastseg import tide_correction
from coastseg import core_utilities

# Internal/Local imports: modules
from coastseg import (
    common,
    factory,
    exceptions,
    extracted_shoreline,
    exception_handler,
)
from coastsat import SDS_download
from coastsat.SDS_download import get_metadata

logger = logging.getLogger(__name__)

SELECTED_LAYER_NAME = "Selected Shorelines"

__all__ = ["IDContainer", "ExtractShorelinesContainer", "CoastSeg_Map"]


class IDContainer(traitlets.HasTraits):
    ids = traitlets.List(trait=traitlets.Unicode())


class ExtractShorelinesContainer(traitlets.HasTraits):
    """A container class for managing shorelines extraction.

    This class provides a container for managing shorelines extraction.
    It holds lists of shorelines that can be loaded, shorelines that will be thrown away, and
    ROI (Region of Interest) IDs that have extracted shorelines.

    Args:
        traitlets (type): The traitlets module for defining traits.

    Attributes:
        load_list (List[str]): A list of shorelines that can be loaded.
        trash_list (List[str]): A list of shorelines that will be thrown away.
        roi_ids_list (List[str]): A list of ROI IDs that have extracted shorelines.
    """

    # list of shorelines that can be loaded
    load_list = traitlets.List(trait=traitlets.Unicode())
    # list of shorelines that will be thrown away
    trash_list = traitlets.List(trait=traitlets.Unicode())
    # list of roi ids that have extracted shorelines
    roi_ids_list = traitlets.List(trait=traitlets.Unicode())

    def __init__(
        self, load_list_widget=None, trash_list_widget=None, roi_list_widget=None
    ):
        super().__init__()
        if load_list_widget:
            self.link_load_list(load_list_widget)
        if trash_list_widget:
            self.link_trash_list(trash_list_widget)
        # Link the widgets and the traits
        if roi_list_widget:
            self.link_roi_list(roi_list_widget)

    def link_load_list(self, widget):
        if hasattr(widget, "options"):
            traitlets.dlink((self, "load_list"), (widget, "options"))

    def link_trash_list(self, widget):
        if hasattr(widget, "options"):
            traitlets.dlink((self, "trash_list"), (widget, "options"))

    def link_roi_list(self, widget):
        if hasattr(widget, "options"):
            traitlets.dlink((self, "roi_ids_list"), (widget, "options"))

    def clear(self):
        self.load_list = []
        self.trash_list = []
        self.roi_ids_list = []


def find_shorelines_directory(path:str, roi_id:str):
    """
    Find the directory containing the extracted shorelines geojson file.

    Args:
        path (str): The path to search for the extracted shorelines file.
        roi_id (str): The ROI ID to check for a directory with the same ID.

    Returns:
        str: The path to the directory containing the extracted shorelines file, or None if not found.
    """
    # List the contents of the specified path
    contents = os.listdir(path)

    # Check for extracted shorelines geojson file in the specified path
    extracted_shorelines_file = [
        file
        for file in contents
        if "extracted_shorelines" in file and file.endswith(".geojson")
    ]
    if extracted_shorelines_file:
        return path

    # If the file is not found, check for a directory with the ROI ID
    roi_directory = [
        directory
        for directory in contents
        if os.path.isdir(os.path.join(path, directory)) and roi_id in directory
    ]
    if roi_directory:
        roi_path = os.path.join(path, roi_directory[0])
        roi_contents = os.listdir(roi_path)
        extracted_shorelines_file = [
            file
            for file in roi_contents
            if "extracted_shorelines" in file and file.endswith(".geojson")
        ]
        if extracted_shorelines_file:
            return roi_path

    return None


def delete_extracted_shorelines_files(session_path: str, selected_items: List):
    """
    Delete the extracted shorelines from the session directory for all the relevant files.

    Args:
        session_path (str): The path to the session directory.
        selected_items: A list of strings, where each string is in the format "satname_dates".
        This is a string that represents the satellite name and the dates of the extracted shoreline.

    Removes the extracted shorelines from the following files:
    - extracted_shorelines_lines.geojson
    - extracted_shorelines_points.geojson
    - extracted_shorelines_dict.json
    - transect_time_series.csv (generated by older versions of CoastSeg  new name is 'raw_transect_time_series.csv')
    - raw_transect_time_series.csv
    - transect_time_series_tidally_corrected.csv (generated by older versions of CoastSeg new name is 'tidally_corrected_transect_time_series_merged.csv' )
    tidally_corrected_transect_time_series_merged.csv
    As well as all the csv files matching the following patterns:
    - _timeseries_raw.csv
    - _timeseries_tidally_corrected.csv
    """
    # Extract dates and satellite names from the selected items
    dates_list, sat_list = common.extract_dates_and_sats(selected_items)

    # delete the extracted shorelines from all extracted shoreline geojson files
    filenames = [
        "extracted_shorelines_lines.geojson",
        "extracted_shorelines_points.geojson",
        "raw_transect_time_series_vectors.geojson",
        "tidally_corrected_transect_time_series_vectors.geojson",
        "raw_transect_time_series_points.geojson",
        "tidally_corrected_transect_time_series_points.geojson",
    ]
    filepaths = [
        os.path.join(session_path, filename)
        for filename in filenames
        if os.path.isfile(os.path.join(session_path, filename))
    ]

    # the date column must be a dateime formatted in "%Y-%m-%d %H:%M:%S" without a timezone
    formatted_dates = [date.replace(tzinfo=None) for date in dates_list]
    # edit the shoreline geojson files and remove the selected shorelines that having matching date and satname
    geodata_processing.edit_geojson_files(
        filepaths, common.remove_matching_rows, date=formatted_dates, satname=sat_list
    )
    # delete the extracted shorelines from the extracted_shorelines_dict.json file
    filename = "extracted_shorelines_dict.json"
    # update extracted_shorelines_dict.json and transects_cross_distances.json
    common.update_extracted_shorelines_dict_transects_dict(
        session_path, filename, dates_list, sat_list
    )
    # delete the extracted shorelines from the transect_time_series.csv files
    filenames = [
        "transect_time_series.csv", # old name for  raw_transect_time_series.csv
        "raw_transect_time_series.csv", # time series as matrix of dates x transects
        "transect_time_series_merged.csv",  # old name for  raw_transect_time_series_merged.csv
        "raw_transect_time_series_merged.csv",  # timeseries with columns dates, transect_id, x,y, shore_x, shore_y,cross_distance, along_distance
        "transect_time_series_tidally_corrected.csv", # old name for tidally_corrected_transect_time_series_merged.csv
        "tidally_corrected_transect_time_series_merged.csv", # tidally corrected timeseries with columns dates, transect_id, x,y, shore_x, shore_y,cross_distance, along_distance
        "tidally_corrected_transect_time_series.csv", # tidally corrected time series as matrix of dates x transects
    ]
    filepaths = [
        os.path.join(session_path, filename)
        for filename in filenames
        if os.path.isfile(os.path.join(session_path, filename))
    ]
    common.update_transect_time_series(filepaths, dates_list)
    # delete the extracted shorelines from the jpg detection files
    jpg_path = os.path.join(session_path, "jpg_files", "detection")
    if os.path.exists(jpg_path) and os.path.isdir(jpg_path):
        common.delete_jpg_files(dates_list, sat_list, jpg_path)


class CoastSeg_Map:
    def __init__(self,create_map:bool=True):
        # Basic settings and configurations
        self.settings = {}
        self.map = None
        self.draw_control = None
        self.warning_box = None
        self.roi_html = None
        self.roi_box = None
        self.roi_widget = None
        self.feature_html = None
        self.hover_box = None
        # Assume that the user is not drawing a reference buffer
        self.drawing_shoreline_extraction_area = False
        # Optional: a user drawn polygon only keep extracted shorelines within this polygon
        self.shoreline_extraction_area = None
        
        self.set_settings()
        self.session_name = ""

        # Factory for creating map objects
        self.factory = factory.Factory()

        # Observables
        self.id_container = IDContainer(ids=[])
        self.extract_shorelines_container = ExtractShorelinesContainer()

        # Map objects and configurations
        self.rois = None
        self.transects = None
        self.shoreline = None
        self.bbox = None
        self.selected_set = set()
        self.selected_shorelines_set = set()
        if create_map:
            self._init_map_components()
            # Warning and information boxes that appear on top of the map
            self._init_info_boxes()

    def get_map(self):
        if self.map is None:
            self.map = self.create_map()
        return self.map

    def _init_map_components(self):
        """Initialize map-related attributes and settings.
        
        This method initializes the map-related attributes and settings for the CoastSeg application.
        It creates a draw control and adds it to the map instance.
        It also adds a layers control to the map instance.
        """
        map_instance = self.get_map()
        self.draw_control = self.create_DrawControl(DrawControl())
        self.draw_control.on_draw(self.handle_draw)
        map_instance.add(self.draw_control)
        map_instance.add(LayersControl(position="topright"))

    def _init_info_boxes(self):
            """
            Initialize info and warning boxes for the map.

            This method initializes the warning box, ROI box, and hover box for the map.
            The warning box displays warning messages, the ROI box displays information about the region of interest,
            and the hover box displays information about the selected feature on the map.
            Available selected features include extracted shorelines, shorelines, and transects.

            Parameters:
                None

            Returns:
                None
            """
            self.warning_box = HBox([],layout=Layout(height='242px'))
            self.warning_widget = WidgetControl(widget=self.warning_box, position="topleft")
            self.map.add(self.warning_widget)

            self.roi_html = HTML("""""")
            self.roi_box = common.create_hover_box(title="ROI", feature_html=self.roi_html,default_msg="Hover over a ROI")
            self.roi_widget = WidgetControl(widget=self.roi_box, position="topright")
            self.map.add(self.roi_widget)

            self.feature_html = HTML("""""")
            self.hover_box = common.create_hover_box(
                title="Feature", feature_html=self.feature_html
            )
            self.hover_widget = WidgetControl(widget=self.hover_box, position="topright")
            self.map.add(self.hover_widget)

    def __str__(self):
        return f"CoastSeg: roi={self.rois}\n shoreline={self.shoreline}\n  transects={self.transects}\n bbox={self.bbox}"

    def __repr__(self):
        return f"CoastSeg(roi={self.rois}\n shoreline={self.shoreline}\n transects={self.transects}\n bbox={self.bbox} "

    def get_session_name(self):
        return self.session_name

    def set_session_name(self, name: str):
        self.session_name = name

    def load_extracted_shoreline_layer(self, gdf, layer_name, colormap):
        map_crs = "epsg:4326"
        # create a layer with the extracted shorelines selected
        points_gdf = extracted_shoreline.convert_linestrings_to_multipoints(gdf)
        projected_gdf = points_gdf.to_crs(map_crs)

        # convert date column to datetime
        projected_gdf["date"] = pd.to_datetime(projected_gdf["date"])
        # Sort the GeoDataFrame based on the 'date' column
        projected_gdf = projected_gdf.sort_values(by="date")
        # normalize the dates to 0-1 scale
        min_date = projected_gdf["date"].min()
        max_date = projected_gdf["date"].max()
        if min_date == max_date:
            # If there's only one date, set delta to 0.25
            delta = np.array([0.25])
        else:
            delta = (projected_gdf["date"] - min_date) / (max_date - min_date)
        # get the colors from the colormap
        colors = plt.get_cmap(colormap)(delta)

        # convert RGBA colors to Hex
        colors_hex = [
            "#%02x%02x%02x" % (int(r * 255), int(g * 255), int(b * 255))
            for r, g, b, a in colors
        ]

        # add the colors to the GeoDataFrame
        projected_gdf["color"] = colors_hex

        projected_gdf = common.stringify_datetime_columns(projected_gdf)
        # Convert GeoDataFrame to GeoJSON
        features_json = json.loads(projected_gdf.to_json())

        # Add 'id' field to features in GeoJSON
        for feature, index in zip(
            features_json["features"], range(len(features_json["features"]))
        ):
            feature["id"] = str(index)

        # define a style callback function that takes a feature and returns a style dictionary
        def style_callback(feature):
            # find the color for the current feature based on its id
            color = projected_gdf.iloc[int(feature["id"])]["color"]
            return {"color": color, "weight": 5, "fillColor": color, "fillOpacity": 0.5}

        # create an ipyleaflet GeoJSON layer with the extracted shorelines selected
        new_layer = GeoJSON(
            data=features_json,
            name=layer_name,
            style_callback=style_callback,
            point_style={
                "radius": 1,
                "opacity": 1,
            },
            hover_style={"color": "red"}
        )
        # this will add the new layer on map and update the widget on the side with the extracted shoreline information
        self.replace_layer_by_name(layer_name, new_layer, on_hover=self.update_extracted_shoreline_html, on_click=None)

    def delete_selected_shorelines(
        self, layer_name: str, selected_id: str, selected_shorelines: List = None
    ) -> None:
        if selected_shorelines and selected_id:
            self.map.default_style = {"cursor": "wait"}
            session_name = self.get_session_name()
            session_path = file_utilities.get_session_location(
                session_name=session_name, raise_error=True
            )
            # get the path to the session directory that contains the extracted shoreline files
            session_path = find_shorelines_directory(session_path, selected_id)
            # remove the extracted shorelines from the extracted shorelines object stored in the ROI
            dates, satellites = common.extract_dates_and_sats(selected_shorelines)
            self.rois.remove_selected_shorelines(selected_id, dates, satellites)
            # remove_selected_shorelines
            # remove the extracted shorelines from the files in the session location
            if os.path.exists(session_path) and os.path.isdir(session_path):
                delete_extracted_shorelines_files(
                    session_path, list(selected_shorelines)
                )
            # this will remove the selected shorelines from the files
        self.remove_layer_by_name(layer_name)
        self.map.default_style = {"cursor": "default"}

    def load_selected_shorelines_on_map(
        self,
        selected_id: str,
        selected_shorelines: List,
        layer_name: str,
        colormap: str,
    ) -> None:
        def get_selected_shorelines(gdf, selected_items: list[str]) -> gpd.GeoDataFrame:
            """
            Filter the GeoDataFrame based on selected items.

            Args:
                gdf (gpd.GeoDataFrame): The input GeoDataFrame.
                selected_items (list[str]): A list of selected items in the format "satname_dates".

            Returns:
                gpd.GeoDataFrame: The filtered GeoDataFrame containing the selected shorelines.
            """
            # Filtering criteria
            frames = []  # List to collect filtered frames
            # Loop through each dictionary in dates_tuple
            for criteria in list(selected_items):
                satname, dates = criteria.split("_")
                # if "date" column string already then don't convert to datetime
                if gdf["date"].dtype == "object":
                    filtered = gdf[(gdf["date"] == dates) & (gdf["satname"] == satname)]
                else:
                    filtered = gdf[
                        (gdf["date"] == datetime.strptime(dates, "%Y-%m-%d %H:%M:%S"))
                        & (gdf["satname"] == satname)
                    ]
                frames.append(filtered)

            # Concatenate the frames to get the final result
            filtered_gdf = gpd.GeoDataFrame(columns=["geometry"])
            filtered_gdf.crs = "epsg:4326"
            if frames:
                filtered_gdf = pd.concat(frames)
            return filtered_gdf

        # load the extracted shorelines for the selected ROI ID
        if self.rois is not None:
            extracted_shorelines = self.rois.get_extracted_shoreline(selected_id)
            # get the GeoDataFrame for the extracted shorelines
            if hasattr(extracted_shorelines, "gdf"):
                selected_gdf = get_selected_shorelines(
                    extracted_shorelines.gdf, selected_shorelines
                )
                logger.info(
                    f"load_selected_shorelines_on_map: selected_gdf.head() {selected_gdf.head()}"
                )
                if not selected_gdf.empty:
                    self.load_extracted_shoreline_layer(
                        selected_gdf, layer_name, colormap
                    )

    def update_extracted_shorelines_display(
        self,
        selected_id: str,
    ) -> None:
        # remove the old layers
        self.remove_extracted_shoreline_layers()
        # update the load_list and trash_list
        extracted_shorelines = self.update_loadable_shorelines(selected_id)
        self.extract_shorelines_container.trash_list = []
        # load the new extracted shorelines onto the map
        self.load_extracted_shorelines_on_map(extracted_shorelines, 0)

    def create_map(self):
        """create an interactive map object using the map_settings
        Returns:
           ipyleaflet.Map: ipyleaflet interactive Map object
        """
        map_settings = {
            "center_point": (36.8470, -121.8024),
            "zoom": 7,
            "draw_control": False,
            "measure_control": False,
            "fullscreen_control": False,
            "attribution_control": True,
            "Layout": Layout(width="100%", height="100px"),
        }
        return Map(
            draw_control=map_settings["draw_control"],
            measure_control=map_settings["measure_control"],
            fullscreen_control=map_settings["fullscreen_control"],
            attribution_control=map_settings["attribution_control"],
            center=map_settings["center_point"],
            zoom=map_settings["zoom"],
            layout=map_settings["Layout"],
            world_copy_jump=True,
        )

    def compute_tidal_corrections(
        self, roi_ids: Collection, beach_slope: float=0.02, reference_elevation: float=0
    ):
        """
        Computes tidal corrections for the specified region of interest (ROI) IDs.

        Args:
            roi_ids (Collection): A collection of ROI IDs for which tidal corrections need to be computed.
            beach_slope (float, optional): The slope of the beach in meters. Defaults to 0.02.
            reference_elevation (float, optional): The reference elevation in meters relative to MSL (Mean Sea Level). Defaults to 0.

        Returns:
            None
        """
        logger.info(
            f"Computing tides for ROIs {roi_ids} beach_slope: {beach_slope} reference_elevation: {reference_elevation}"
        )

        session_name = self.get_session_name()
        # if True then only the intersection point ON the transect are kept. If False all intersection points are kept.
        only_keep_points_on_transects = self.get_settings().get('drop_intersection_pts',False)
        try:
            tide_correction.correct_all_tides(
                roi_ids,
                session_name,
                reference_elevation,
                beach_slope,
                only_keep_points_on_transects=only_keep_points_on_transects
            )
        except Exception as e:
            if self.map is not None:
                exception_handler.handle_exception(
                    e,
                    self.warning_box,
                    title="Tide Model Error",
                    msg=str(e),
                )
            else:
                raise Exception(f"""Tide Model Error:\n {e}""")
        else:
            print("\ntidal corrections completed")

    def load_metadata(self, settings: dict = {}, ids: Collection = set([])):
        """
        Loads metadata either based on user-provided settings or a collection of ROI IDs.
        This also creates a metadata file for each ROI in the data directory.

        This method either takes in a dictionary with site-specific settings to load metadata
        for a particular site, or iterates over a collection of ROI IDs to load their respective
        metadata using the settings associated with those ROI IDs.

        Note that coastsat's `get_metadata` is used to actually perform the metadata loading.

        Parameters:
        -----------
        settings: dict, optional
            A dictionary containing settings for a specific site. The settings should
            include 'sitename' and 'filepath_data' keys, among others. Default is an empty dict.

        ids: Collection, optional
            A collection (e.g., set, list) of ROI IDs to load metadata for. Default is an empty set.

        Raises:
        -----------
        FileNotFoundError:
            If the directory specified in the settings or by ROI IDs does not exist.

        Exception:
            If neither settings nor ids are provided.

        Returns:
        -----------
        None
            metadata dictionary

        Examples:
        -----------
        >>> load_metadata(settings={'sitename': 'site1', 'filepath_data': '/path/to/data'})
        >>> load_metadata(ids={1, 2, 3})

        """
        if settings and isinstance(settings, dict):
            return get_metadata(settings)
        elif ids:
            for roi_id in ids:
                # if the ROI directory did not exist then print a warning and proceed
                try:
                    logger.info(
                        f"Loading metadata using {self.rois.roi_settings[str(roi_id)]}"
                    )
                    metadata = get_metadata(self.rois.roi_settings[str(roi_id)])
                    logger.info(f"Metadata for ROI ID {str(roi_id)}:{metadata}")
                    return metadata
                except FileNotFoundError as e:
                    logger.error(f"Metadata not loaded for ROI ID {str(roi_id)} {e}")
                    print(f"Metadata not loaded for ROI ID {str(roi_id)} {e}")

        else:
            raise Exception(f"Must provide settings or list of IDs to load metadata.")

    def load_session_files(self, dir_path: str,data_path:str="") -> None:
        """
        Load the configuration files from the given directory.

        The function looks for the following files in the directory:
        - config_gdf.geojson: contains the configuration settings for the project
        - transects_settings.json: contains the settings for the transects module
        - shoreline_settings.json: contains the settings for the shoreline module

        If the config_gdf.geojson file is not found, a message is printed to the console.

        Args:
            dir_path (str): The path to the directory containing the configuration files.
            data_path (str): Full path to the coastseg data directory where downloaded data is saved
        Returns:
            None
        """
        if os.path.isdir(dir_path):
            # ensure coastseg\data location exists
            if not data_path:
                base_path = os.path.abspath(core_utilities.get_base_dir())
                data_path = file_utilities.create_directory(base_path, "data")
            config_geojson_path = os.path.join(dir_path, "config_gdf.geojson")
            config_json_path = os.path.join(dir_path, "config.json")
            # load the config files if they exist
            config_loaded = self.load_config_files(data_path, config_geojson_path, config_json_path)
            # create metadata files for each ROI loaded in using coastsat's get_metadata()
            if self.rois and getattr(self.rois, "roi_settings"):
                self.load_metadata(ids=list(self.rois.roi_settings.keys()))
            else:
                logger.warning(f"No ROIs were able to have their metadata loaded.")
            # load in setting from shoreline_settings.json and transects_settings.json
            for file_name in os.listdir(dir_path):
                file_path = os.path.join(dir_path, file_name)
                if not os.path.isfile(file_path):
                    continue
                if file_name == "shoreline_settings.json":
                    keys = [
                        "cloud_thresh",
                        "cloud_mask_issue",
                        "min_beach_area",
                        "min_length_sl",
                        "output_epsg",
                        "sand_color",
                        "pan_off",
                        "max_dist_ref",
                        "dist_clouds",
                        "percent_no_data",
                    ]
                    settings = common.load_settings(file_path, keys)
                    self.set_settings(**settings)
                elif file_name == "transects_settings.json":
                    keys = [
                        "max_std",
                        "min_points",
                        "along_dist",
                        "max_range",
                        "min_chainage",
                        "multiple_inter",
                        "prc_multiple",
                    ]
                    settings = common.load_settings(file_path, keys)
                    self.set_settings(**settings)
            if not config_loaded:
                logger.info(f"Not all config files not found at {dir_path}")

    def load_session_from_directory(self, dir_path: str,data_path:str="") -> None:
        """
        Loads a session from a specified directory path.
        Loads config files, extracted shorelines, and transects & extracted shoreline intersections.

        Args:
            dir_path (str): The path of the directory to load the session from.

        Returns:
            None. The function updates the coastseg instance with ROIs, extracted shorelines, and transects
        """
        self.load_session_files(dir_path,data_path)
        # for every directory load extracted shorelines
        extracted_shorelines = extracted_shoreline.load_extracted_shoreline_from_files(
            dir_path
        )
        if extracted_shorelines is None:
            logger.warning(f"No extracted shorelines found in {dir_path}")
            return
        # get roi id from extracted shoreline
        roi_id = extracted_shorelines.get_roi_id()
        if roi_id is None:
            logger.warning(
                f"No roi id found extracted shorelines settings{extracted_shorelines.shoreline_settings}"
            )
            return

        # add extracted shoreline to ROI it was extracted from
        if self.rois is not None:
            self.rois.add_extracted_shoreline(extracted_shorelines, roi_id)
            # load extracted shoreline and transect intersections
            cross_distances = common.load_cross_distances_from_file(dir_path)
            # add extracted shoreline and transect intersections to ROI they were extracted from
            self.rois.add_cross_shore_distances(cross_distances, roi_id)

    def load_fresh_session(self, session_path: str) -> None:
        """
        Load a fresh session by removing all the old features from the map and loading a new session.

        Args:
            session_path (str): The path to the session directory

        Returns:
            None
        """
        if not os.path.exists(session_path):
            raise FileNotFoundError(f"Session path {session_path} does not exist")
        # remove all the old features from the map
        self.remove_all()
        self.load_session(session_path)

    def load_session(self, session_path: str,data_path:str="") -> None:
        """
        Load a session from the given path.

        The function loads a session from the given path, which can contain one or more directories, each containing
        the files for a single ROI. For each subdirectory, the function calls `load_session_from_directory` to load
        the session files and objects on the map. If no subdirectories exist, the function calls `load_session_from_directory` with the
        session path.

        Args:
            session_path: The path to the session directory.
            data_path (str): Full path to the coastseg data directory where downloaded data is saved
        Returns:
            None.
        """

        def get_parent_session_name(session_path: str) -> str:
            split_array = session_path.split(os.sep)
            # get the index of the sessions directory which contains all the sessions
            if "data" in split_array:
                return os.path.basename(session_path)
            if "sessions" in split_array:
                parent_index = split_array.index("sessions")
            # get the parent session name aka not a sub directory for a specific ROI
            parent_session_name = split_array[parent_index + 1]
            if not (
                os.path.exists(os.sep.join(split_array[: parent_index + 1]))
                and os.path.isdir(os.sep.join(split_array[: parent_index + 1]))
            ):
                raise FileNotFoundError(f"{os.sep.join(split_array[:parent_index+1])}")
            return parent_session_name

        if not data_path:
            base_path = os.path.abspath(core_utilities.get_base_dir())
            data_path = file_utilities.create_directory(base_path, "data")

        # load the session name
        session_path = os.path.abspath(session_path)

        session_name = get_parent_session_name(session_path)
        logger.info(f"session_name: {session_name} session_path: {session_path}")
        self.set_session_name(session_name)
        logger.info(f"Loading session from session directory: {session_path}")

        # load the session from the parent directory and subdirectories within session path
        directories_to_load = file_utilities.get_all_subdirectories(session_path)
        for directory in directories_to_load:
            self.load_session_from_directory(directory,data_path)

        # update the list of roi's ids who have extracted shorelines
        ids_with_extracted_shorelines = self.update_roi_ids_with_shorelines()
        # update the loadable shorelines on the map
        if self.map is not None:
            for roi_id in ids_with_extracted_shorelines:
                self.update_extracted_shorelines_display(roi_id)
        logger.info(
            f"Available roi_ids from extracted shorelines: {ids_with_extracted_shorelines}"
        )
         
        # get the ROIs and check if they have settings 
        if self.rois is not None:
            roi_settings = self.rois.get_roi_settings()
            logger.info(f"Checking roi_settings for missing ROIs: {roi_settings}")
            # check if any of the ROIs were missing in in the data directory
            missing_directories = common.get_missing_roi_dirs(roi_settings)
            logger.info(f"Missing directories: {missing_directories}")
            # raise a warning message if any of the ROIs were missing in the data directory
            exception_handler.check_if_dirs_missing(missing_directories,data_path)

    def load_gdf_config(self, filepath: str) -> None:
        """Load features from GeoDataFrame located in geojson file at filepath onto map.

        Features in config file should contain a column named "type" which contains one of the
        following possible feature types: "roi", "shoreline", "reference_shoreline" "transect", "bbox".

        Args:
            filepath (str): full path to config_gdf.geojson
        """

        gdf = geodata_processing.read_gpd_file(filepath)
        gdf = common.stringify_datetime_columns(gdf)    

        # each possible type of feature and the columns that should be loaded
        feature_types = {
            "bbox": ["geometry"],
            "roi": ["id", "geometry"],
            "transect": list(Transects.COLUMNS_TO_KEEP),
            "shoreline": ["geometry","id"],
            "shoreline_extraction_area": ["geometry"],
        }

        feature_names = {
            "bbox": ["bbox"],
            "roi": ["roi"],
            "transect": ["transect", "transects"],
            "shoreline": ["shoreline", "shorelines", "reference_shoreline", "reference_shorelines","reference shoreline","reference shorelines"],
            "shoreline_extraction_area": ["shoreline_extraction_area"],
        }

        # attempt to load each feature type onto the map from the config_gdf.geojson file
        for feature_name, columns in feature_types.items():
            # create an empty geodataframe to store the features
            feature_gdf = gpd.GeoDataFrame()

            # Step 1: Group the like features into a single feature_gdf
            for name in feature_names[feature_name]:
                new_feature_gdf = self._extract_feature_gdf(gdf, name, columns)
                if new_feature_gdf.empty:
                    continue
                # append all the features into a single geodataframe
                feature_gdf = pd.concat([feature_gdf, new_feature_gdf])
            
             # Step 2: Load each feature gdf as a separate kind of feature eg. roi, shoreline, transect, bbox
            # if the feature is not an ROI use the load_feature_on_map method to load it. (eg. shorelines, transects, bbox)
            if feature_name != "roi":
                self.load_feature_on_map(feature_name, gdf=feature_gdf, zoom_to_bounds=True)
                continue
            
            # at this point assume the feature is an ROI
            exception_handler.check_if_gdf_empty(feature_gdf, "ROIs", "Cannot load empty ROIs onto map")

            if self.rois is None:
                # if no ROIs exist on the map, create a new ROI object and load the ROIs onto the map
                self.rois = ROI(rois_gdf=feature_gdf)
                self.load_feature_on_map(
                        feature_name, gdf=feature_gdf, zoom_to_bounds=True
                )
            else:
                # add the new roi to the existing rois
                self.rois = self.rois.add_geodataframe(feature_gdf)
                # load the new rois onto the map
                self.add_feature_on_map(self.rois, feature_name)  
            
        del gdf

    def _extract_feature_gdf(
        self, gdf: gpd.GeoDataFrame, feature_type: Union[int, str], columns: List[str]
    ) -> gpd.GeoDataFrame:
        """
        Extracts a GeoDataFrame of features of a given type and specified columns from a larger GeoDataFrame.

        Args:
            gdf (gpd.GeoDataFrame): The GeoDataFrame containing the features to extract.
             feature_type Union[int, str]: The type of feature to extract. Typically one of the following 'shoreline','rois','transects','bbox'
        Feature_type can also be list of strings such as ['shoreline','shorelines', 'reference shoreline'] to match the same kind of feature with muliple names.
            columns (List[str]): A list of column names to extract from the GeoDataFrame.

        Returns:
            gpd.GeoDataFrame: A new GeoDataFrame containing only the features of the specified type and columns.

        Raises:
            ValueError: Raised when feature_type or any of the columns specified do not exist in the GeoDataFrame.
        """
        # Check if feature_type exists in the GeoDataFrame
        if "type" not in gdf.columns:
            raise ValueError(
                f"Column 'type' does not exist in the GeoDataFrame. Incorrect config_gdf.geojson loaded"
            )

        # select only the columns that are in the gdf
        keep_columns = [col for col in columns if col in gdf.columns]

        # If no columns from columns list exist in the GeoDataFrame, raise an error
        if not keep_columns:
            raise ValueError(
                f"None of the columns {columns} exist in the GeoDataFrame."
            )

        # select only the features that are of the correct type and have the correct columns
        feature_gdf =  common.extract_feature_from_geodataframe(gdf, feature_type)
        feature_gdf = feature_gdf[keep_columns]
        return feature_gdf

    def preview_available_images(self,selected_ids: set = None):
        """
        Preview the available satellite images for selected regions of interest (ROIs).

        This function checks if ROIs exist and if one has been selected. It then retrieves
        the start and end dates from the settings and iterates over each selected ROI ID.
        For each ROI, it extracts the polygonal geometry, queries the satellite image collections
        using `count_images_in_ee_collection`, and prints the count of available images for each
        satellite.

        It provides a progress bar using `tqdm` to indicate the processing of each ROI.
        
        Args:
        selected_ids (set, optional): A set of selected ROI IDs. Defaults to None. 
                                      These ids are used to select the ROIs to preview available images for.

        Attributes:
        rois (object): An object that should contain the ROIs, including a GeoDataFrame (`gdf` attribute)
                    with "id" and "geometry" columns.
        selected_set (iterable): A set or list of ROI IDs that have been selected for processing.
        settings (dict): A dictionary containing configuration settings, including "dates" which is
                        a list containing the start and end date in the format ['YYYY-MM-DD', 'YYYY-MM-DD'].

        Raises:
        Exception: If no ROIs are provided, if the ROIs GeoDataFrame is empty, or if no ROI has been selected.

        Prints:
        The ROI ID and the count of available images for each satellite.

        Example usage:
        >>> self.rois = <...>  # Load ROIs into the object
        >>> self.selected_set = {1, 2, 3}  # Example IDs of selected ROIs
        >>> self.settings = {"dates": ['2022-01-01', '2022-12-31']}
        >>> preview_available_images()
        ROI ID: 1
        L5: 10 images
        L7: 8 images
        L8: 12 images
        L9: 5 images
        S2: 11 images
        """
        # Get the months list from the settings or use the default list
        months_list = self.settings.get("months_list", [1,2,3,4,5,6,7,8,9,10,11,12])
        
        # check that ROIs exist and one has been clicked
        exception_handler.check_if_None(self.rois, "ROI")
        exception_handler.check_if_gdf_empty(self.rois.gdf, "ROI")
        
        if selected_ids is None:
            selected_ids = self.get_selected_ids()
            
        exception_handler.check_selected_set(selected_ids)
            
        # get the start and end date to check available images
        start_date, end_date = self.settings["dates"]
        # for each selected ID return the images available for each site
        for roi_id in tqdm(selected_ids, desc="Processing", leave=False):
            polygon = common.get_roi_polygon(self.rois.gdf, roi_id)
            if polygon is None:
                raise Exception(f"ROI ID {roi_id} not found in the ROIs GeoDataFrame")
            if polygon:
                # only get the imagery in tier 1
                images_count = count_images_in_ee_collection(
                    polygon,
                    start_date,
                    end_date,
                    satellites=set(self.settings["sat_list"]),
                    max_cloud_cover=95,
                    tiers=[1],
                    months_list=months_list,
                )
                satellite_messages = [f"\nROI ID: {roi_id}"]
                for sat in self.settings["sat_list"]:
                    satellite_messages.append(f"{sat}: {images_count[sat]} images")

                print("\n".join(satellite_messages))

    def get_selected_ids(self, selected_ids: set = None) -> set:
        """
        If selected_ids is not provided, return the selected_set from the map.
        If selected_ids is provided, update the selected_set with the new selected_ids.

        Args:
            selected_ids (set, optional): A set of selected IDs. Defaults to None.

        Returns:
            set: The selected IDs.

        Raises:
            Exception: If selected_ids is not a set or list of ROI IDs.
        """
        if isinstance(selected_ids, str):
            selected_ids = [selected_ids]

        # if no selected_ids were passed in then use the selected_set from the map
        if not selected_ids:
            selected_ids = list(getattr(self, "selected_set", []))
        else:  # if selected_ids were passed in then update the selected_set
            if isinstance(selected_ids, list):
                selected_ids = set(selected_ids)
            if isinstance(selected_ids, set):
                self.selected_set = selected_ids
            else:
                raise Exception("selected_ids must be a set or list of ROI IDs")
        return selected_ids

    def make_roi_settings(self,
                          rois: gpd.GeoDataFrame=gpd.GeoDataFrame(), 
                          settings: dict = {},
                          selected_ids: set = None,
                          file_path: str = None) -> None:
        """
        Create ROI settings for downloading imagery based on the provided inputs.

        Args:
            rois (gpd.GeoDataFrame): A GeoDataFrame containing the ROIs.
            settings (dict, optional): Additional settings for creating ROI settings. Defaults to an empty dictionary.
            selected_ids (set, optional): A set of selected ROI IDs. Defaults to None.
            file_path (str, optional): The file path where the downloaded imagery will be saved. Defaults to None.

        Returns:
            None: This function does not return any value.

        """
        # Get the location where the downloaded imagery will be saved
        if not file_path:
            file_path = os.path.abspath(os.path.join(core_utilities.get_base_dir(), "data"))
        # used to uniquely identify the folder where the imagery will be saved
        # example  ID_12_datetime06-05-23__04_16_45
        date_str = file_utilities.generate_datestring()
        # get only the ROIs whose IDs are in the selected_ids
        filtered_gdf = rois[rois['id'].isin(selected_ids)]
        geojson_str = filtered_gdf.to_json()
        geojson_dict = json.loads(geojson_str)
        # Create a list of download settings for each ROI
        roi_settings = common.create_roi_settings(
            settings, geojson_dict, file_path, date_str
        )
        return roi_settings
       


    def download_imagery(self,rois:gpd.GeoDataFrame=None, settings:dict={},selected_ids:set=None,file_path:str=None) -> None:
        """
        Downloads all images for the selected ROIs  from Landsat 5, Landsat 7, Landsat 8 and Sentinel-2  covering the area of interest and acquired between the specified dates.
        The downloaded imagery for each ROI is stored in a directory that follows the convention
        ID_{ROI}_datetime{current date}__{time}' ex.ID_0_datetime04-11-23__10_20_48. The files are saved as jpgs in a subdirectory
        'jpg_files' in a subdirectory 'preprocessed' which contains subdirectories for RGB, NIR, and SWIR jpg imagery. The downloaded .TIF images are organised in subfolders, divided
        by satellite mission. The bands are also subdivided by pixel resolution.

        Raises:
            Exception: raised if settings is missing
            Exception: raised if 'dates','sat_list', and 'landsat_collection' are not in settings
            Exception: raised if no ROIs have been selected
        """
        # if the map does not exist and the settings are not provided, raise an error
        if not settings:
            settings = self.get_settings()
        else: # if settings were provided then update the settings
            settings =self.set_settings(**settings)
        
        # get the selected_ids from the map or the selected_ids passed in
        selected_ids = self.get_selected_ids(selected_ids)
        # should the selected ids be a set or a list?

        # Create an ROI object from the ROI geodataframe passed in
        if rois is not None:
            self.rois = ROI(rois_gdf=rois)
        
        # get the ROIs geodataframe from the ROI object
        rois = self.rois.gdf    
        # check if the settings have the necessary keys, and that the selected_ids are in the ROIs
        self.validate_download_imagery_inputs(settings,selected_ids,rois)
        
        # Does the ROI loaded in have the settings for the selected ROIs?
        roi_settings = self.rois.get_roi_settings(selected_ids)
        # if the roi id is missing from the ROI settings then it will contain {roi_id:{}}
        if roi_settings:
            # Its possible not all the ROIs selected on the map have been downloaded before so it may be necessary to add their settings to the ROI settings so they get downloaded
            missing_ids = set(selected_ids) - set(roi_settings.keys())
            missing_roi_settings = self.make_roi_settings(rois=rois,settings=settings,selected_ids=missing_ids,file_path=file_path)
            roi_settings.update(missing_roi_settings)
            # the user might have updated the date range or other settings so update the ROI settings
            roi_settings = common.update_roi_settings_with_global_settings(roi_settings,settings)
        if not roi_settings:
            # if ROI settings is empty it means the ROIs have ALL not been download before and weren't loaded in from a download session
            # create the ROI settings for the selected ROIs
            roi_settings = self.make_roi_settings(rois,settings,selected_ids,file_path)
            
        # update the ROI settings with the settings for the selected ROIs
        self.rois.set_roi_settings(roi_settings)
        # create a list of settings for each ROI, which will be used to download the imagery
        inputs_list = list(roi_settings.values())
        logger.info(f"inputs_list {inputs_list}")

        # Save settings used to download rois and the objects on map to config files
        self.save_config()

        # 2. For each ROI use download settings to download imagery and save to jpg
        print("Download in progress")
        # for each ROI use the ROI settings to download imagery and save to jpg
        for inputs_for_roi in tqdm(inputs_list, desc="Downloading ROIs"):
            SDS_download.retrieve_images(
                inputs_for_roi,
                cloud_threshold=settings.get("cloud_thresh",0.80), # no more than 80% of valid portion the image can be cloud
                cloud_mask_issue=settings.get("cloud_mask_issue",False),
                save_jpg=True,
                apply_cloud_mask=settings.get("apply_cloud_mask", True),
                months_list = settings.get("months_list",[1,2,3,4,5,6,7,8,9,10,11,12]),
                max_cloud_no_data_cover=settings.get('percent_no_data',0.80), # no more than 80% of the image cloud or no data
            )
        if settings.get("image_size_filter", True):
            common.filter_images_by_roi(roi_settings)

        logger.info("Done downloading")


    def load_json_config(self, filepath: str,) -> dict:
        """
        Loads a .json configuration file specified by the user.
        Updates the coastseg_map.settings with the settings from the config file.

        Args:
            self (object): CoastsegMap instance
            filepath (str): The filepath to the json config file

        Returns:
            dict: The json data loaded from the file

        Raises:
            FileNotFoundError: If the config file is not found
            MissingDirectoriesError: If one or more directories specified in the config file are missing

        """
        logger.info(f"Loading json config from filepath: {filepath}")
        exception_handler.check_if_None(self.rois,"rois")

        json_data = file_utilities.read_json_file(filepath, raise_error=True)
        json_data = json_data or {}
        # Replace coastseg_map.settings with settings from config file
        settings = common.load_settings(
            new_settings=json_data,
        )
        self.set_settings(**settings)
        return json_data
        

    
    def load_config_files(self,  data_path: str,config_geojson_path:str, config_json_path:str) -> None:
        """Loads the configuration files from the specified directory
            Loads config_gdf.geojson first, then config.json.
        - config.json relies on config_gdf.geojson to load the rois on the map
        Args:
            data_path (str): Path to the directory where downloaded data will be saved.
            config_geojson_path (str): Path to the config_gdf.geojson file.
            config_json_path (str): Path to the config.json file.
        Raises:
            Exception: Raised if config files are missing.
        Returns:
            bool: True if both config files exist, False otherwise.
        """
        # if config_gdf.geojson does not exist, then this might be the wrong directory
        if not file_utilities.file_exists(config_geojson_path, "config_gdf.geojson"):
            return False

        # config.json contains all the settings for the map, shorelines and transects it must exist
        if not file_utilities.file_exists(config_json_path, "config.json"):
            raise Exception(f"config.json file missing at {config_json_path}")

        # load the config files
        # load general settings from config.json file
        self.load_gdf_config(config_geojson_path)
        json_data = self.load_json_config(config_json_path)
        # creates a dictionary mapping ROI IDs to their extracted settings from json_data
        roi_settings = common.process_roi_settings(json_data, data_path)
        # Make sure each ROI has the specific settings for its save location, its ID, coordinates etc.
        if hasattr(self, "rois"):
            self.rois.update_roi_settings(roi_settings)

        logger.info(f"roi_settings: {roi_settings} loaded from {config_json_path}")
        
        # update the config.json files with the filepath of the data directory on this computer
        common.update_downloaded_configs(roi_settings)
        # return true if both config files exist
        return True

                
    def save_config(self, filepath: str = None,selected_only:bool=True,roi_ids:list=None) -> None:
        """saves the configuration settings of the map into two files
            config.json and config_gdf.geojson
            Saves the inputs such as dates, landsat_collection, satellite list, an  d ROIs
            Saves the settings such as preprocess settings
        Args:
            file_path (str, optional): path to directory to save config files. Defaults to None.
            selected_only (bool, optional): If True, only the selected ROIs will be saved. Defaults to True.
            roi_ids (list, optional): A list of ROI IDs to save. Defaults to None.
            
        Raises:
            Exception: raised if self.settings is missing
            ValueError: raised if any of "dates", "sat_list", "landsat_collection" is missing from self.settings
            Exception: raised if self.rois is missing
            Exception: raised if selected_layer is missing
        """
        settings = self.get_settings()
        
        # if no rois exist on the map do not allow configs to be saved
        exception_handler.config_check_if_none(self.rois, "ROIs")
        
        if roi_ids == []:
            roi_ids = None
        
        # Only get the selected ROIs if selected_only is True
        if selected_only:
            if roi_ids is None:
                roi_ids = self.get_roi_ids()
                roi_ids = self.get_roi_ids(is_selected=True)
        else:
            if roi_ids is None:
                roi_ids = self.get_roi_ids()
                
        if isinstance(roi_ids, str):
            roi_ids = [roi_ids]
        # if the rois do not have any settings then save the currently loaded settings to the ROIs
        if not self.rois.get_roi_settings():
            filtered_gdf = self.rois.gdf[self.rois.gdf['id'].isin(roi_ids)]
            geojson_str = filtered_gdf.to_json()
            geojson_dict = json.loads(geojson_str)
            base_path = os.path.abspath(core_utilities.get_base_dir())
            filepath_data = filepath or os.path.abspath(os.path.join(base_path, "data"))
            roi_settings = common.create_roi_settings(
                settings, geojson_dict, filepath_data,
                )
            self.rois.set_roi_settings(roi_settings)
            
         # create dictionary of settings for each ROI to be saved to config.json
        selected_roi_settings = {
            roi_id: self.rois.roi_settings[roi_id] for roi_id in roi_ids
        }
        # combine the settings for each ROI with the rest of the currently loaded settings
        config_json = common.create_json_config(selected_roi_settings, settings)

        shorelines_gdf = (
            getattr(self.shoreline, "gdf", None) if self.shoreline else None
        )
        transects_gdf = getattr(self.transects, "gdf", None) if self.transects else None
        bbox_gdf = getattr(self.bbox, "gdf", None) if self.bbox else None
        ref_polygon_gdf = getattr(self.shoreline_extraction_area, "gdf", None) if self.shoreline_extraction_area else None
        
        # get the GeoDataFrame containing all the selected rois
        selected_rois = self.rois.gdf[self.rois.gdf["id"].isin(roi_ids)]
        logger.info(f"selected_rois: {selected_rois}")

        # save all selected rois, shorelines, transects and bbox to config GeoDataFrame
        if selected_rois is not None:
            if not selected_rois.empty:
                epsg_code = selected_rois.crs
        # config should always be in epsg 4326
        epsg_code = '4326'        
        config_gdf = common.create_config_gdf(
            selected_rois,
            shorelines_gdf=shorelines_gdf,
            transects_gdf=transects_gdf,
            bbox_gdf=bbox_gdf,
            epsg_code=epsg_code,
            shoreline_extraction_area_gdf = ref_polygon_gdf
        )
        logger.info(f"config_gdf: {config_gdf} ")

        def save_config_files(config_json, config_gdf, path):
            """Helper function to save config files."""
            file_utilities.config_to_file(config_json, path)
            file_utilities.config_to_file(config_gdf, path)

        if filepath:
            # save the config.json and config_gdf.geojson immediately to the filepath directory
            save_config_files(config_json, config_gdf, filepath)
            print(f"Saved config files to {filepath}")
        else:
            is_downloaded = common.were_rois_downloaded(self.rois.get_roi_settings(), roi_ids)
            # if  data has been downloaded before then inputs have keys 'filepath' and 'sitename'
            if is_downloaded:
                # write config_json file to each directory where a roi was saved
                roi_ids = config_json["roi_ids"]
                for roi_id in roi_ids:
                    sitename = str(config_json[roi_id]["sitename"])
                    filepath = os.path.abspath(
                        os.path.join(config_json[roi_id]["filepath"], sitename)
                    )
                    save_config_files(config_json, config_gdf, filepath)
                print("Saved config files for each ROI")
            else:
                # if data is not downloaded save to coastseg directory
                filepath = os.path.abspath(core_utilities.get_base_dir())
                save_config_files(config_json, config_gdf, filepath)
                print(f"Saved config files for each ROI to {filepath}")

    def set_settings(self, **kwargs):
        """
        Saves the settings for downloading data by updating the `self.settings` dictionary with the provided key-value pairs.
        If any of the keys are missing, they will be set to their default value as specified in `default_settings`.

        Example: set_settings(sat_list=sat_list, dates=dates,**more_settings)

        Args:
        **kwargs: Keyword arguments representing the key-value pairs to be added to or updated in `self.settings`.

        Returns:
        None
        """
        logger.info(f"New Settings: {kwargs}")
        # Check if any of the keys are missing
        # if any keys are missing set the default value
        self.default_settings = {
            "landsat_collection": "C02",
            "dates": ["2017-12-01", "2018-01-01"],
            "months_list":[1,2,3,4,5,6,7,8,9,10,11,12],
            "sat_list": ["L8"],
            "cloud_thresh": 0.8,
            "percent_no_data": 0.8,
            "dist_clouds": 300,
            "output_epsg": 4326,
            "check_detection": False,
            "adjust_detection": False,
            "save_figure": True,
            "min_beach_area": 4500,
            "min_length_sl": 100,
            "cloud_mask_issue": False,
            "sand_color": "default",
            "pan_off": "False",
            "max_dist_ref": 25,
            "along_dist": 25,
            "min_points": 3,
            "max_std": 15,
            "max_range": 30,
            "min_chainage": -100,
            "multiple_inter": "auto",
            "prc_multiple": 0.1,
            "apply_cloud_mask": True,
            "image_size_filter": True,
            "drop_intersection_pts": False,
        }

        # Function to parse dates with flexibility for different formats
        def parse_date(date_str):
            for fmt in ("%Y-%m-%dT%H:%M:%S", "%Y-%m-%d"):
                try:
                    return datetime.strptime(date_str, fmt).strftime("%Y-%m-%d")
                except ValueError:
                    continue
            raise ValueError(f"Date format for {date_str} not recognized.")

        # Update the settings with the new key-value pairs
        self.settings.update(kwargs)

        # Special handling for 'dates'
        if "dates" in kwargs:
            self.settings["dates"] = [parse_date(d) for d in kwargs["dates"]]

        for key, value in self.default_settings.items():
            self.settings.setdefault(key, value)

        logger.info(f"Set Settings: {self.settings}")
        return self.settings.copy()

    def get_settings(self):
        """
        Retrieves the current settings.

        Returns:
            dict: A dictionary containing the current settings.

        Raises:
            Exception: If no settings are found. Click save settings or load a config file.

        """
        SETTINGS_NOT_FOUND = (
            "No settings found. Click save settings or load a config file."
        )
        if self.settings is None or self.settings == {}:
            raise Exception(SETTINGS_NOT_FOUND)
        return self.settings

    def update_transects_html(self, feature: dict, **kwargs):
        """
        Modifies the HTML when a transect is hovered over.

        Args:
            feature (dict): The transect feature.
            **kwargs: Additional keyword arguments.

        Returns:
            None

        """
        properties = feature["properties"]
        transect_id = properties.get("id", "unknown")
        slope = properties.get("slope", "unknown")
        distance = properties.get("distance", "unknown")
        feature_x = properties.get("feature_x", "unknown")
        feature_y = properties.get("feature_y", "unknown")
        nearest_x = properties.get("nearest_x", "unknown")
        nearest_y = properties.get("nearest_y", "unknown")
        variables = [distance, feature_x, feature_y, nearest_x, nearest_y]

        def is_unknown_or_None_or_nan(value):
            if isinstance(value, str):
                return True
            if not value:
                return True
            elif math.isnan(value):
                return True

        # Conditional rounding or keep as 'unknown'
        distance = (
            round(float(distance), 3)
            if not is_unknown_or_None_or_nan(distance)
            else "unknown"
        )
        feature_x = (
            round(float(feature_x), 6)
            if not is_unknown_or_None_or_nan(feature_x)
            else "unknown"
        )
        feature_y = (
            round(float(feature_y), 6)
            if not is_unknown_or_None_or_nan(feature_y)
            else "unknown"
        )
        nearest_x = (
            round(float(nearest_x), 6)
            if not is_unknown_or_None_or_nan(nearest_x)
            else "unknown"
        )
        nearest_y = (
            round(float(nearest_y), 6)
            if not is_unknown_or_None_or_nan(nearest_y)
            else "unknown"
        )

        self.feature_html.value = (
            "<div style='max-width: 230px; max-height: 200px; overflow-x: auto; overflow-y: auto'>"
            "<b>Transect</b>"
            f"<p>Id: {transect_id}</p>"
            f"<p>Slope: {slope}</p>"
            f"<p>Distance btw slope and transect: {distance}</p>"
            f"<p>Transect (x,y):({feature_x},{feature_y})</p>"
            f"<p>Nearest Slope (x,y):({nearest_x},{nearest_y})</p>"
        )

    def update_extracted_shoreline_html(self, feature, **kwargs):
        """
        Modifies the HTML content when an extracted shoreline is hovered over.

        Args:
            feature (dict): The extracted shoreline feature.
            **kwargs: Additional keyword arguments.

        Returns:
            None

        """
        # Modifies html when extracted shoreline is hovered over
        properties = feature["properties"]
        date = properties.get("date", "unknown")
        cloud_cover = properties.get("cloud_cover", "unknown")
        satname = properties.get("satname", "unknown")
        geoaccuracy = properties.get("geoaccuracy", "unknown")

        self.feature_html.value = (
            "<div style='max-width: 230px; max-height: 200px; overflow-x: auto; overflow-y: auto'>"
            "<b>Extracted Shoreline</b>"
            f"<p>Date: {date}</p>"
            f"<p>Geoaccuracy: {geoaccuracy}</p>"
            f"<p>Cloud Cover: {cloud_cover}</p>"
            f"<p>Satellite Name: {satname}</p>"
        )

    def update_roi_html(self, feature, **kwargs):
        # Modifies html when roi is hovered over
        values = defaultdict(lambda: "unknown", feature["properties"])
        self.roi_html.value = """ 
        <div style='max-width: 230px; max-height: 200px; overflow-x: auto; overflow-y: auto'>
        <b>ROI</b>
        <p>Id: {}</p>
        """.format(
            values["id"],
        )

    def update_shoreline_html(self, feature, **kwargs):
        """
        Modifies the HTML content when a shoreline is hovered over.

        Args:
            feature (dict): The shoreline feature.
            **kwargs: Additional keyword arguments.

        Returns:
            None

        """
        # Modifies html when shoreline is hovered over
        properties = feature["properties"]
        shoreline_id = properties.get("id", "unknown")
        mean_sig_waveheight = properties.get("MEAN_SIG_WAVEHEIGHT", "unknown")
        tidal_range = properties.get("TIDAL_RANGE", "unknown")
        erodibility = properties.get("ERODIBILITY", "unknown")
        river_label = properties.get("river_label", "unknown")
        sinuosity_label = properties.get("sinuosity_label", "unknown")
        slope_label = properties.get("slope_label", "unknown")
        turbid_label = properties.get("turbid_label", "unknown")
        csu_id = properties.get("CSU_ID", "unknown")

        self.feature_html.value = (
            "<div style='max-width: 230px; max-height: 200px; overflow-x: auto; overflow-y: auto'>"
            "<b>Shoreline</b>"
            f"<p>ID: {shoreline_id}</p>"
            f"<p>Mean Sig Waveheight: {mean_sig_waveheight}</p>"
            f"<p>Tidal Range: {tidal_range}</p>"
            f"<p>Erodibility: {erodibility}</p>"
            f"<p>River: {river_label}</p>"
            f"<p>Sinuosity: {sinuosity_label}</p>"
            f"<p>Slope: {slope_label}</p>"
            f"<p>Turbid: {turbid_label}</p>"
            f"<p>CSU_ID: {csu_id}</p>"
        )

    def get_all_roi_ids(self) -> List[str]:
        """
        Return a list of all ROI IDs.

        Args:
            None.

        Returns:
            A list of all ROI IDs.

        Raises:
            None.
        """
        if self.rois is None:
            return []
        if self.rois.gdf.empty:
            return []
        if not hasattr(self.rois, "gdf"):
            return []
        if "id" not in self.rois.gdf.columns:
            return []
        return self.rois.gdf["id"].tolist()

    def get_any_available_roi_id(self) -> List[str]:
        roi_ids = self.get_roi_ids(is_selected=True)
        if roi_ids == []:
            roi_ids = self.get_all_roi_ids()
            if roi_ids == []:
                return roi_ids
            roi_ids = roi_ids[0]
        return roi_ids

    def load_extracted_shoreline_files(self) -> None:
        """
        Loads extracted shoreline files for each ROI and adds them to the map.
        Raises:
            Exception: If no extracted shorelines could be loaded.
        """
        exception_handler.config_check_if_none(self.rois, "ROIs")
        # load extracted shorelines for either a selected ROI or the first ROI if no ROI is selected
        roi_ids = self.get_any_available_roi_id()
        # set of roi ids that didn't have missing shorelines
        rois_no_extracted_shorelines = set()
        # for each ROI that has extracted shorelines load onto map
        for roi_id in roi_ids:
            filepath = self.rois.roi_settings[roi_id]["filepath"]
            sitename = self.rois.roi_settings[roi_id]["sitename"]
            roi_path = os.path.join(filepath, sitename)
            glob_str = os.path.abspath(roi_path + os.sep + "*shoreline*")
            extracted_sl_gdf = None
            shoreline_settings = None
            extracted_shoreline_dict = None
            for file in glob.glob(glob_str):
                if file.endswith(".geojson"):
                    # load GeoDataFrame
                    extracted_sl_gdf = geodata_processing.read_gpd_file(file)
                if file.endswith(".json"):
                    if "settings" in os.path.basename(file):
                        shoreline_settings = file_utilities.load_data_from_json(file)
                    if "dict" in os.path.basename(file):
                        extracted_shoreline_dict = file_utilities.load_data_from_json(
                            file
                        )
            # If any of the extracted shoreline files are missing, skip to next ROI
            if extracted_sl_gdf is None:
                logger.info(
                    f"ROI {roi_id} didn't have extracted shoreline files to load"
                )
                rois_no_extracted_shorelines.add(roi_id)
                # set this roi's entry in extracted shorelines dict to None because there was no shoreline extracted
                self.rois.add_extracted_shoreline(None, roi_id)
                continue
            else:
                extracted_shorelines = extracted_shoreline.Extracted_Shoreline()
                extracted_shorelines = extracted_shorelines.load_extracted_shorelines(
                    extracted_shoreline_dict, shoreline_settings, extracted_sl_gdf
                )
                self.rois.add_extracted_shoreline(extracted_shorelines, roi_id)
                logger.info(
                    f"ROI {roi_id} successfully loaded extracted shorelines: {self.rois.get_extracted_shoreline(roi_id)}"
                )
        if len(rois_no_extracted_shorelines) > 0:
            logger.warning(
                f"The following ROIs didn't have extracted shoreline files to load: {rois_no_extracted_shorelines}\n"
            )
        rois_with_shorelines = set(roi_ids) - rois_no_extracted_shorelines
        if len(rois_with_shorelines) > 0:
            print(f"Loaded Extracted Shorelines for ROIs {rois_with_shorelines}")
        elif len(rois_with_shorelines) == 0:
            raise Exception("No extracted shorelines could be loaded")

    def extract_shoreline_for_roi(
        self,
        roi_id: str,
        rois_gdf: gpd.GeoDataFrame,
        shoreline_gdf: gpd.GeoDataFrame,
        settings: dict,
        session_path: str=None,
        shoreline_extraction_area: gpd.GeoDataFrame = None,
    ) -> Optional[extracted_shoreline.Extracted_Shoreline]:
        """
        Extracts the shoreline for a given ROI and returns the extracted shoreline object.

        Parameters:
        - roi_id (str): the ID of the ROI to extract the shoreline from
        - rois_gdf (geopandas.GeoDataFrame): the GeoDataFrame containing all the ROIs
        - shoreline_gdf (geopandas.GeoDataFrame): the GeoDataFrame containing the shoreline
        - settings (dict): the settings to use for the shoreline extraction


        Returns:
        - extracted_shoreline.Extracted_Shoreline or None: the extracted shoreline object for the ROI, or None if an error occurs

        Raises:
        - No exceptions are raised by this function.
        """
        try:
            logger.info(f"Extracting shorelines from ROI with the id: {roi_id}")
            roi_settings = self.rois.get_roi_settings(roi_id)
            single_roi = common.extract_roi_by_id(rois_gdf, roi_id)
            # Clip shoreline to specific roi
            shoreline_in_roi = gpd.clip(shoreline_gdf, single_roi)
            # extract shorelines from ROI
            extracted_shorelines = extracted_shoreline.Extracted_Shoreline()
            extracted_shorelines = extracted_shorelines.create_extracted_shorelines(
                roi_id,
                shoreline_in_roi,
                roi_settings,
                settings,
                output_directory=session_path,
                shoreline_extraction_area = shoreline_extraction_area
            )
            logger.info(f"extracted_shoreline_dict[{roi_id}]: {extracted_shorelines}")
            return extracted_shorelines
        except exceptions.Id_Not_Found as id_error:
            logger.warning(
                f"exceptions.Id_Not_Found {id_error} {traceback.format_exc()}"
            )
            print(f"ROI with id {roi_id} was not found. \n Skipping to next ROI")
        except exceptions.No_Extracted_Shoreline as no_shoreline:
            logger.warning(f"{roi_id}: {no_shoreline} {traceback.format_exc()}")
            print(f"{roi_id}: {no_shoreline}")
        except Exception as e:
            logger.warning(
                f"An error occurred while extracting shoreline for ROI {roi_id}: {e} \n {traceback.format_exc()}"
            )
            print(
                f"An error occurred while extracting shoreline for ROI {roi_id}. \n Skipping to next ROI \n {e} \n {traceback.format_exc()}"
            )

        return None

    def update_settings_with_accurate_epsg(self,gdf:gpd.GeoDataFrame):
        """Updates settings with the most accurate epsg code based on lat and lon if output epsg
        was 4326 or 4327.
        """
        settings = self.get_settings()
        if hasattr(gdf,"crs"):
            new_espg = common.get_most_accurate_epsg(
                settings.get("output_epsg", 4326), gdf
            )
            self.set_settings(output_epsg=new_espg)
        else:
            raise Exception("The GeoDataFrame does not have a crs attribute")
        return self.get_settings()
        

    def validate_transect_inputs(self, settings: dict, roi_ids: list = None):
        """
        Validates the inputs for generating transects.

        Args:
            settings (dict): A dictionary containing the settings for generating transects.
            roi_ids (list, optional): A list of ROI IDs. Defaults to None.

        Raises:
            ValueError: If any of the following conditions are met:
                - The session name is an empty string.
                - The ROIs, transects, or extracted shorelines are None.
                - The extracted shorelines dictionary is empty.
                - The 'along_dist' key is missing from the settings dictionary.
                - The roi_ids list is empty.
        """
        # ROIs, settings, roi-settings cannot be None or empty
        exception_handler.check_if_empty_string(self.get_session_name(), "session name")
        # ROIs, transects, and extracted shorelines must exist
        exception_handler.check_if_None(self.rois, "ROIs")
        exception_handler.check_if_None(self.transects, "transects")
        exception_handler.check_empty_dict(
            self.rois.get_all_extracted_shorelines(), "extracted_shorelines"
        )
        # settings must contain key 'along_dist'
        exception_handler.check_if_subset(
            set(["along_dist"]), set(list(settings.keys())), "settings"
        )
        exception_handler.check_if_list_empty(roi_ids)



    def validate_extract_shoreline_inputs(self,roi_ids:list=None,settings:dict=None):
        """
        Validates the inputs required for extracting shorelines.
        
        Ensures that the required settings are present and that the selected layer contains the selected ROI.
        It also validates that the ROIs have been downloaded before by checking for the presence roi_settings and ensures
        that the directories for the ROIs exist.

        Args:
            roi_ids (list, optional): List of ROI IDs. Defaults to None.
            settings (dict, optional): Dictionary of settings. Defaults to None.

        Raises:
            Exception: If any of the required inputs are missing or invalid.

        Returns:
            None
        """
        # ROIs,settings, roi-settings cannot be None or empty
        if not settings:
            settings = self.get_settings()
        if not roi_ids:
            # if no rois are selected throw an error
            exception_handler.check_selected_set(self.selected_set)

        exception_handler.check_if_empty_string(self.get_session_name(), "session name")
        # ROIs, transects,shorelines and a bounding box must exist
        exception_handler.validate_feature(self.rois, "roi")
        exception_handler.validate_feature(self.shoreline, "shoreline")
        exception_handler.validate_feature(self.transects, "transects")
        # ROI settings must not be empty
        if hasattr(self.rois, "roi_settings"):
            exception_handler.check_empty_dict(self.rois.roi_settings, "roi_settings")
        else:
            raise Exception("None of the ROIs have been downloaded on this machine or the location where they were downloaded has been moved. Please download the ROIs again.")

        # settings must contain keys "dates", "sat_list", "landsat_collection"
        superset = set(list(settings.keys()))
        exception_handler.check_if_subset(
            set(["dates", "sat_list", "landsat_collection"]), superset, "settings"
        )

        # roi_settings must contain roi ids in selected set
        superset = set(list(self.rois.roi_settings.keys()))
        error_message = "To extract shorelines you must first select ROIs and have the data downloaded."
        exception_handler.check_if_subset(
            self.selected_set, superset, "roi_settings", error_message
        )
        # get only the rois with missing directories that are selected on the map
        roi_ids = self.get_roi_ids(is_selected=True)
        # check if any of the ROIs are missing their downloaded data directory
        missing_directories = common.get_missing_roi_dirs(self.rois.get_roi_settings(),roi_ids)
        # raise an warning if any of the selected ROIs were not downloaded 
        exception_handler.check_if_dirs_missing(missing_directories)
        

    def validate_download_imagery_inputs(self,settings:dict=None,selected_ids:set=None,roi_gdf:gpd.GeoDataFrame=None):
        """
        Validates the inputs required for downloading imagery.

        This method checks if the necessary settings are present and if the selected layer contains the selected ROI.

        Raises:
            SubsetError: If the required settings keys are not present in the settings.
            EmptyLayerError: If the selected layer is empty.
            EmptyROILayerError: If the selected layer does not contain any ROI.
        """
        if settings is None:
            raise Exception("Settings are missing")
        # Ensure the required keys are present in the settings
        required_settings_keys = set(["dates", "sat_list", "landsat_collection"])
        superset = set(list(settings.keys()))
        exception_handler.check_if_subset(required_settings_keys, superset, "settings")
        dates=settings.get("dates", [])
        if dates == []:
            raise Exception('No dates provided to download imagery. Please provide a start date and end date in the format "YYYY-MM-DD". Example  ["2017-12-01", "2018-01-01"]')
        dates = [datetime.strptime(_, "%Y-%m-%d") for _ in dates]
        if dates[1] <= dates[0]:
            raise Exception("Verify that your dates are in the correct chronological order")
        if settings.get("sat_list", []) == []:
            raise Exception("No satellite list provided to download imagery")
        if settings.get("landsat_collection", "") == "":
            raise Exception("No landsat collection provided to download imagery")
        if settings.get("landsat_collection", "") == "CO2":
            raise Exception("Error CO2 is not a valid collection. Did you mean to use the landsat collection 'C02'?")
        
        if not selected_ids:
             raise Exception("No ROIs have been selected. Please enter the IDs of the ROIs you want to download imagery for")
        
        if roi_gdf is None:
            raise Exception("No ROIs provided to download imagery")
        if roi_gdf.empty:
            raise Exception("No ROIs provided to download imagery")
        filtered_gdf = roi_gdf[roi_gdf['id'].isin(selected_ids)]
        if filtered_gdf.empty:
            raise Exception("None of the selected ids were ids in ROIs. Please enter the IDs of the ROIs you want to download imagery for")
        

    def get_roi_ids(
        self, is_selected: bool = False, has_shorelines: bool = False
    ) -> list:
        """
        Get the IDs of the regions of interest (ROIs) that meet the specified criteria.

        Args:
            is_selected (bool, optional): Whether to consider only the selected ROIs on the map. Defaults to True.
            has_shorelines (bool, optional): Whether to consider only the ROIs that have extracted shorelines. Defaults to False.

        Returns:
            list: The IDs of the ROIs that meet the specified criteria.
        """
        if self.rois is None:
            return []
        roi_ids = self.get_all_roi_ids()
        if has_shorelines:
            roi_ids = set(self.rois.get_ids_with_extracted_shorelines())
        if is_selected:
            roi_ids = list(set(roi_ids) & self.selected_set)
        return roi_ids
        

    def extract_all_shorelines(self,roi_ids:list=None) -> None:
        """
        Extracts shorelines for all selected regions of interest (ROIs).

        This method performs the following steps:
        1. Validates the inputs for shoreline extraction.
        2. Retrieves the IDs of the selected ROIs.
        3. Updates the settings with the most accurate EPSG.
        4. Saves the updated configurations.
        5. Extracts shorelines for each selected ROI.
        6. Saves the ROI IDs that had extracted shorelines.
        7. Saves a session for each ROI.
        8. Computes transects for selected ROIs with extracted shorelines.
        9. Loads extracted shorelines to the map.
        10. Updates the available ROI IDs with extracted shorelines.

        Note: This method assumes that the necessary data structures and attributes are already initialized.

        Returns:
            None
        """
        if isinstance(roi_ids, str):
            roi_ids = [roi_ids]
<<<<<<< HEAD
=======

>>>>>>> 3cf64b66
        # 1. validate the inputs for shoreline extraction exist: ROIs, transects,shorelines and a downloaded data for each ROI
        self.validate_extract_shoreline_inputs(roi_ids)

        # if ROI ids are not provided then get the selected ROI ids from the map
        if not roi_ids:
            roi_ids = self.get_roi_ids(is_selected=True)
            
        # get the ROIs and check if they have settings 
        if self.rois is not None:
            roi_settings = self.rois.get_roi_settings()
            # the user might have updated the date range or satellite list to extract shorelines from so update the ROI settings
            roi_settings = common.update_roi_settings_with_global_settings(roi_settings,self.get_settings())
            self.rois.set_roi_settings(roi_settings)
            logger.info(f"Checking roi_settings for missing ROIs: {roi_settings}")
            # check if any of the ROIs were missing in in the data directory
            missing_directories = common.get_missing_roi_dirs(roi_settings)
            logger.info(f"missing_directories: {missing_directories}")
            
        
        # remove the ROI IDs that are missing directories from the list of ROI IDs
        if len(missing_directories) > 0:
            original_roi_ids = roi_ids
            roi_ids = list(set(roi_ids) - set(missing_directories.keys()))
            if len(roi_ids) == 0:
                raise Exception(f"None of the selected ROIs {original_roi_ids} have been downloaded. Please download the ROIs again.")
        
        logger.info(f"roi_ids to extract shorelines from: {roi_ids}")
        #2. update the settings with the most accurate epsg
        if self.bbox:
            self.update_settings_with_accurate_epsg(self.bbox.gdf)
        else:
            # pick the first ROI ID and use it to update the settings with the most accurate epsg
            roi_id = roi_ids[0]
            single_roi = common.extract_roi_by_id(self.rois.gdf, roi_id)
            self.update_settings_with_accurate_epsg(single_roi)
            
        shoreline_extraction_area_gdf = getattr(self.shoreline_extraction_area, "gdf", None) if self.shoreline_extraction_area else None

        #3. get selected ROIs on map and extract shoreline for each of them
        for roi_id in tqdm(roi_ids, desc="Extracting Shorelines"):
            # Create the session for the selected ROIs
            session_path = self.create_session(self.get_session_name(), roi_id, save_config=True)
            print(f"Extracting shorelines from ROI with the id:{roi_id}")
            extracted_shorelines = self.extract_shoreline_for_roi(
                roi_id, self.rois.gdf, self.shoreline.gdf, self.get_settings(),session_path, shoreline_extraction_area_gdf
            )
            self.rois.add_extracted_shoreline(extracted_shorelines, roi_id)
            
            # update the extracted shorelines on the map if the map is available
            if extracted_shorelines is not None and self.map is not None:
                self.update_extracted_shorelines_display(roi_id)

        #4. save the ROI IDs that had extracted shoreline to observable variable roi_ids_with_extracted_shorelines
        ids_with_extracted_shorelines = self.get_roi_ids(
            is_selected=False, has_shorelines=True
        )
        # update the available ROI IDs and this will update the extracted shorelines on the map
        if ids_with_extracted_shorelines is None:
            self.id_container.ids = []
        elif not isinstance(ids_with_extracted_shorelines, list):
            self.id_container.ids = list(ids_with_extracted_shorelines)
        else:
            self.id_container.ids = ids_with_extracted_shorelines

        #4. save a session for each ROI under one session name
        self.save_session(roi_ids, save_transects=False)
            
        #5. Get ROI ids with retrieved shorelines and compute the shoreline transect intersections
        roi_ids_with_extracted_shorelines = self.get_roi_ids(has_shorelines=True)
        # get the transects for the selected ROIs with extracted shorelines
        selected_roi_ids = list(set(roi_ids) & set(roi_ids_with_extracted_shorelines))
        print(f"Selected ROIs with extracted shorelines: {selected_roi_ids}")
        if hasattr(self.transects, "gdf"):
            self.compute_transects(self.transects.gdf, self.get_settings(), selected_roi_ids)
            
        # update the available ROI IDs and this will update the extracted shorelines on the map
        ids_with_extracted_shorelines = self.update_roi_ids_with_shorelines()
        logger.info(
            f"Available roi_ids from extracted shorelines: {ids_with_extracted_shorelines}"
        )

    def get_cross_distance(
        self,
        roi_id: str,
        transects_in_roi_gdf: gpd.GeoDataFrame,
        settings: dict,
        output_epsg: int,
    ) -> Tuple[float, Optional[str]]:
        """
        Compute the cross shore distance of transects and extracted shorelines for a given ROI.

        Parameters:
        -----------
        roi_id : str
            The ID of the ROI to compute the cross shore distance for.
        transects_in_roi_gdf : gpd.GeoDataFrame
            All the transects in the ROI. Must contain the columns ["id", "geometry"]
        settings : dict
            A dictionary of settings to be used in the computation.
        output_epsg : int
            The EPSG code of the output projection.

        Returns:
        --------
        Tuple[float, Optional[str]]
            The computed cross shore distance, or 0 if there was an issue in the computation.
            The reason for failure, or '' if the computation was successful.
        """
        failure_reason = ""
        cross_distance = 0
        
        transects_in_roi_gdf = transects_in_roi_gdf.loc[:, ["id", "geometry"]]
        
        if transects_in_roi_gdf.empty:
            failure_reason = f"No transects intersect for the ROI {roi_id}"
            return cross_distance, failure_reason

        # Get extracted shorelines object for the currently selected ROI
        roi_extracted_shoreline = self.rois.get_extracted_shoreline(roi_id)

        if roi_extracted_shoreline is None:
            failure_reason = f"No extracted shorelines were found for the ROI {roi_id}"
        else:
            # Convert transects_in_roi_gdf to output_crs from settings
            transects_in_roi_gdf = transects_in_roi_gdf.to_crs(output_epsg)
            # Compute cross shore distance of transects and extracted shorelines
            extracted_shorelines_dict = roi_extracted_shoreline.dictionary
            cross_distance = extracted_shoreline.compute_transects_from_roi(
                extracted_shorelines_dict,
                transects_in_roi_gdf,
                settings,
            )
            if cross_distance == 0:
                failure_reason = "Cross distance computation failed"

        return cross_distance, failure_reason

    def compute_transects_per_roi(self, roi_gdf: gpd.GeoDataFrame, transects_gdf: gpd.GeoDataFrame, settings: dict, roi_id: str, output_epsg: int) -> None:
        """
        Computes the cross distance for transects within a specific region of interest (ROI).

        Args:
            roi_gdf (gpd.GeoDataFrame): GeoDataFrame containing the ROIs.
            transects_gdf (gpd.GeoDataFrame): GeoDataFrame containing the transects.
            settings (dict): Dictionary of settings.
            roi_id (str): ID of the ROI.
            output_epsg (int): EPSG code for the output coordinate reference system.

        Returns:
            None: The cross distance is computed and logged. If the cross distance is 0, a warning message is logged.
        """
        # get transects that intersect with ROI
        single_roi = common.extract_roi_by_id(roi_gdf, roi_id)
        # save cross distances by ROI id
        transects_in_roi_gdf = transects_gdf[
            transects_gdf.intersects(single_roi.unary_union)
        ]
        cross_distance, failure_reason = self.get_cross_distance(
            str(roi_id), transects_in_roi_gdf, settings, output_epsg
        )
        if cross_distance == 0:
            logger.warning(f"{failure_reason} for ROI {roi_id}")
            print(f"{failure_reason} for ROI {roi_id}")
        return cross_distance


    def compute_transects(
        self, transects_gdf: gpd.GeoDataFrame, settings: dict, roi_ids: list[str]
    ) -> dict:
        """Returns a dictionary that contains the intersection of each transect with the extracted shorelines for each ROI.
        Args:
            selected_rois (dict): rois selected by the user. Must contain the following fields:
                {'features': [
                    'id': (str) roi_id
                    'geometry':{
                        'type':Polygon
                        'coordinates': list of coordinates that make up polygon
                    }
                ],...}
            extracted_shorelines (dict): dictionary with roi_id keys that identify roi associates with shorelines
            {
                roi_id:{
                    dates: [datetime.datetime,datetime.datetime], ...
                    shorelines: [array(),array()]    }
            }

            settings (dict): settings used for CoastSat. Must have the following fields:
               'output_epsg': int
                    output spatial reference system as EPSG code
                'along_dist': int
                    alongshore distance considered caluclate the intersection

        Returns:
            dict: cross_distances_rois with format:
            { roi_id :  dict
                time-series of cross-shore distance along each of the transects. Not tidally corrected. }
        """
        
        self.validate_transect_inputs(settings,roi_ids)
        # user selected output projection
        output_epsg = "epsg:" + str(settings["output_epsg"])
        # for each ROI save cross distances for each transect that intersects each extracted shoreline
        for roi_id in tqdm(roi_ids, desc="Computing Cross Distance Transects"):
            cross_distance = self.compute_transects_per_roi(self.rois.gdf,transects_gdf, settings, roi_id, output_epsg)
            self.rois.add_cross_shore_distances(cross_distance, roi_id)
            # save all the files that use the cross distance (aka the timeseries of shoreline intersections along transects)
            session_path = self.create_session(self.get_session_name(), roi_id, save_config=False)
            self.save_transect_timeseries(session_path,self.rois.get_extracted_shoreline(roi_id),roi_id)


    def session_exists(self, session_name: str) -> bool:
            """
            Check if a session with the given name exists.

            Args:
                session_name (str): The name of the session to check.

            Returns:
                bool: True if the session exists, False otherwise.
            """
            session_name = self.get_session_name()
            base_path = os.path.abspath(core_utilities.get_base_dir())
            session_path = os.path.join(base_path, "sessions", session_name)
            if os.path.exists(session_path):
                # check if session directory contains a directory with the roi_id
                dirs=os.listdir(session_path)
                if dirs:
                    return True
                else:
                    return False
            return False
                
    def create_session(self, session_name: str, roi_id:str = None, save_config: bool = False) -> None:
        """
        Creates a session for coastline segmentation.

        Args:
            session_name (str): The name of the session.
            roi_ids (list[str], optional): The list of ROI IDs. Defaults to None.
            save_config (bool, optional): Whether to save the configuration. Defaults to False.

        Returns:
            None
        """
        # name of the directory where the extracted shorelines will be saved under the session name
        ROI_directory = self.rois.roi_settings[roi_id]["sitename"]
        session_path = file_utilities.create_session_path(session_name, ROI_directory)
        if save_config:
            self.save_config(session_path)
        return session_path
        
    def save_session(self, roi_ids: list[str], save_transects: bool = True):
            """
            Save the extracted shoreline information to the session directory.

            Args:
                roi_ids (list[str]): List of ROI IDs.
                save_transects (bool, optional): Flag to save transects. Defaults to True.
            """
            if isinstance(roi_ids, str):
                roi_ids = [roi_ids]
            # Save extracted shoreline info to session directory
            session_name = self.get_session_name()
            for roi_id in roi_ids:
                ROI_directory = self.rois.roi_settings[roi_id]["sitename"]
                # create session directory
                session_path = file_utilities.create_session_path(
                    session_name, ROI_directory
                )
                # save source data
                self.save_config(session_path,roi_ids=roi_ids)
                # save extracted shorelines
                extracted_shoreline = self.rois.get_extracted_shoreline(roi_id)
                logger.info(f"Extracted shorelines for ROI {roi_id}: {extracted_shoreline}")
                if extracted_shoreline is None:
                    logger.info(f"No extracted shorelines for ROI: {roi_id}")
                    continue
                # save the geojson and json files for extracted shorelines
                common.save_extracted_shorelines(extracted_shoreline, session_path)

                # save transects to session folder
                if save_transects:
                    self.save_transect_timeseries(session_path,extracted_shoreline,roi_id)

    def save_transect_timeseries(self, session_path: str, extracted_shoreline: extracted_shoreline.Extracted_Shoreline, roi_id: str = ""):
        """
        Save transects to session folder.

        Args:
            session_path (str): The path to the session folder.
            extracted_shoreline (extracted_shoreline.Extracted_Shoreline): The extracted shoreline object.
            roi_id (str, optional): The ID of the region of interest. Defaults to "".

        Returns:
            None
        """
        # save transects to session folder
        if extracted_shoreline is None:
            logger.info(f"No extracted shorelines for roi {roi_id}")
            return
        # get extracted_shorelines from extracted shoreline object in rois
        extracted_shorelines_dict = extracted_shoreline.dictionary
        # if no shorelines were extracted then skip
        if extracted_shorelines_dict == {}:
            logger.info(f"No extracted shorelines for roi {roi_id}")
            return
        cross_shore_distance = self.rois.get_cross_shore_distances(roi_id)
        # if no cross distance was 0 then skip
        if cross_shore_distance == 0:
            print(
                f"ROI: {roi_id} had no time-series of shoreline change along transects"
            )
            logger.info(f"ROI: {roi_id} cross distance is 0")
            return
        # get the setting that control whether shoreline intersection points that are not on the transects are kept
        drop_intersection_pts = self.get_settings().get('drop_intersection_pts', False)
        common.save_transects(
            session_path,
            cross_shore_distance,
            extracted_shorelines_dict,
            self.get_settings(),
            self.transects.gdf,
            drop_intersection_pts,
        )
            
            
    def remove_all(self):
        """Remove the bbox, shoreline, all rois from the map"""
        self.remove_bbox()
        self.remove_shoreline_extraction_area()
        self.remove_shoreline()
        self.remove_transects()
        self.remove_all_rois()
        self.remove_layer_by_name("geodataframe")
        self.remove_extracted_shorelines()
        # Clear the list of ROI IDs that have extracted shorelines available

    def remove_extracted_shorelines(self):
        """Removes all extracted shorelines from the map and removes extracted shorelines from ROIs"""
        # empty extracted shorelines dictionary
        if self.rois is not None:
            self.rois.remove_extracted_shorelines(remove_all=True)
        # remove extracted shoreline vectors from the map
        self.remove_extracted_shoreline_layers()
        self.id_container.ids = []
        self.extract_shorelines_container.clear()

    def remove_extracted_shoreline_layers(self):
        self.remove_layer_by_name("delete")
        self.remove_layer_by_name("extracted shoreline")

    def remove_bbox(self):
        """
        Removes the bounding box from the map and clears the draw control.

        If a bounding box exists, it is deleted. The draw control is also cleared.
        Additionally, if a layer with the name Bounding_Box.LAYER_NAME exists in the map,
        it is removed.

        """
        if self.bbox is not None:
            del self.bbox

        if self.draw_control is not None:
            self.draw_control.clear()

        if self.map is not None:
            existing_layer = self.map.find_layer(Bounding_Box.LAYER_NAME)
            if existing_layer is not None:
                self.map.remove_layer(existing_layer)
        self.bbox = None
        
        
    def remove_shoreline_extraction_area(self):
        """
        Removes the shoreline_extraction_area from the map and clears the draw control.

        If a shoreline_extraction_area exists, it is deleted. The draw control is also cleared.
        Additionally, if a layer with the name Shoreline_Extraction_Area.LAYER_NAME exists in the map,
        it is removed.

        """
        if self.shoreline_extraction_area is not None:
            del self.shoreline_extraction_area

        if self.draw_control is not None:
            self.draw_control.clear()

        if self.map is not None:
            existing_layer = self.map.find_layer(Shoreline_Extraction_Area.LAYER_NAME)
            if existing_layer is not None:
                self.map.remove_layer(existing_layer)
        self.shoreline_extraction_area = None

    def remove_layer_by_name(self, layer_name: str):
            """
            Removes a layer from the map by its name.

            Args:
                layer_name (str): The name of the layer to be removed.

            Returns:
                None
            """
            if self.map is None:
                return
            existing_layer = self.map.find_layer(layer_name)
            if existing_layer is not None:
                self.map.remove(existing_layer)

    def remove_shoreline(self):
        del self.shoreline
        self.remove_layer_by_name(Shoreline.LAYER_NAME)
        self.shoreline = None

    def remove_transects(self):
        del self.transects
        self.transects = None
        self.remove_layer_by_name(Transects.LAYER_NAME)

    def replace_layer_by_name(
        self, layer_name: str, new_layer: GeoJSON, on_hover=None, on_click=None
    ) -> None:
        """Replaces layer with layer_name with new_layer on map. Adds on_hover and on_click callable functions
        as handlers for hover and click events on new_layer
        Args:
            layer_name (str): name of layer to replace
            new_layer (GeoJSON): ipyleaflet GeoJSON layer to add to map
            on_hover (callable, optional): Callback function that will be called on hover event on a feature, this function
            should take the event and the feature as inputs. Defaults to None.
            on_click (callable, optional): Callback function that will be called on click event on a feature, this function
            should take the event and the feature as inputs. Defaults to None.
        """
        if new_layer is None:
            return
        if self.map is None:
            return
        self.remove_layer_by_name(layer_name)
        # when feature is hovered over on_hover function is called
        if on_hover is not None:
            new_layer.on_hover(on_hover)
        if on_click is not None:
            # when feature is clicked on on_click function is called
            new_layer.on_click(on_click)
        self.map.add_layer(new_layer)

    def remove_all_rois(self) -> None:
        """Removes all the unselected rois from the map"""
        # Remove the selected and unselected rois
        if self.map is not None:
            self.remove_layer_by_name(ROI.SELECTED_LAYER_NAME)
            self.remove_layer_by_name(ROI.LAYER_NAME)
        # clear all the ids from the selected set
        self.selected_set = set()
        del self.rois
        self.rois = None

    def remove_selected_shorelines(self) -> None:
        """Removes all the unselected shorelines from the map"""
        logger.info("Removing selected shorelines from map")
        # Remove the selected and unselected rois
        if self.map is not None:
            self.remove_layer_by_name(SELECTED_LAYER_NAME)
            self.remove_layer_by_name(Shoreline.LAYER_NAME)
        # delete selected ROIs from dataframe
        if self.shoreline:
            self.shoreline.remove_by_id(self.selected_shorelines_set)
        # clear all the ids from the selected set
        self.selected_shorelines_set = set()
        # reload rest of shorelines on map
        if hasattr(self.shoreline, "gdf"):
            self.load_feature_on_map(
                "shoreline", gdf=self.shoreline.gdf, zoom_to_bounds=True
            )

    def remove_selected_rois(self) -> None:
        """Removes all the unselected rois from the map"""
        # Remove the selected and unselected rois
        if self.map is not None:
            self.remove_layer_by_name(ROI.SELECTED_LAYER_NAME)
            self.remove_layer_by_name(ROI.LAYER_NAME)
        # delete selected ROIs from dataframe
        if self.rois:
            self.rois.remove_by_id(self.selected_set)
        # clear all the ids from the selected set
        self.selected_set = set()
        # reload rest of ROIs on map
        if hasattr(self.rois, "gdf"):
            self.load_feature_on_map("roi", gdf=self.rois.gdf, zoom_to_bounds=True)

    def create_DrawControl(self, draw_control: DrawControl) -> DrawControl:
        """Modifies given draw control so that only rectangles can be drawn

        Args:
            draw_control (ipyleaflet.leaflet.DrawControl): draw control to modify

        Returns:
            ipyleaflet.leaflet.DrawControl: modified draw control with only ability to draw rectangles
        """
        draw_control.polyline = {}
        draw_control.circlemarker = {}
        draw_control.polygon = {
            "shapeOptions": {
                "fillColor": "black",
                "color": "black",
                "fillOpacity": 0.1,
                "Opacity": 0.1,
            },
            "drawError": {"color": "#dd253b", "message": "Ops!"},
            "allowIntersection": False,
            "transform": True,
        }
        draw_control.rectangle = {
            "shapeOptions": {
                "fillColor": "black",
                "color": "black",
                "fillOpacity": 0.1,
                "Opacity": 0.1,
            },
            "drawError": {"color": "#dd253b", "message": "Ops!"},
            "allowIntersection": False,
            "transform": True,
        }
        return draw_control

    def handle_draw(self, target: DrawControl, action: str, geo_json: dict):
        """Adds or removes the bounding box  when drawn/deleted from map
        Args:
            target (ipyleaflet.leaflet.DrawControl): draw control used
            action (str): name of the most recent action ex. 'created', 'deleted'
            geo_json (dict): geojson dictionary
        """
        if (
            self.draw_control.last_action == "created"
        ):
            if self.drawing_shoreline_extraction_area == True:
                # change the color of the draw control to purple
                from coastseg.shoreline_extraction_area import Shoreline_Extraction_Area
                # get the last drawn geometry
                geom = [shape(self.draw_control.last_draw["geometry"])]
                gdf = gpd.GeoDataFrame({"geometry": geom},crs="EPSG:4326")
                # add the drawn geometry to the existing gdf
                if self.shoreline_extraction_area is not None:
                    # Concatenate the new DataFrame with the existing one
                    self.shoreline_extraction_area.gdf = pd.concat([self.shoreline_extraction_area.gdf, gdf], ignore_index=True)
                else:
                    # if the shoreline_extraction_area does not exist, create a new one
                    self.shoreline_extraction_area = Shoreline_Extraction_Area(gdf)
                # add layer to the map
                self.add_feature_on_map(self.shoreline_extraction_area,self.shoreline_extraction_area.LAYER_NAME,self.shoreline_extraction_area.LAYER_NAME)

                # clear draw control
                self.draw_control.clear()
                # reset to green color
                return
            
            # validate the bbox size
            geometry = self.draw_control.last_draw["geometry"]
            bbox_area = common.get_area(geometry)
            try:
                Bounding_Box.check_bbox_size(bbox_area)
            except exceptions.BboxTooLargeError as bbox_too_big:
                self.remove_bbox()
                exception_handler.handle_bbox_error(bbox_too_big, self.warning_box)
            except exceptions.BboxTooSmallError as bbox_too_small:
                self.remove_bbox()
                exception_handler.handle_bbox_error(bbox_too_small, self.warning_box)
            else:
                # if no exceptions occur create new bbox, remove old bbox, and load new bbox
                geom = [shape(self.draw_control.last_draw["geometry"])]
                bbox_gdf = gpd.GeoDataFrame({"geometry": geom},crs="EPSG:4326")
                self.load_feature_on_map("bbox",gdf=bbox_gdf)

        if self.draw_control.last_action == "deleted":
            self.remove_bbox()

    def load_extracted_shoreline_by_id(self, selected_id: str, row_number: int = 0):
        """
        Loads extracted shorelines onto a map for a single region of interest specified by its ID.

        Args:
            selected_id (str): The ID of the region of interest to plot extracted shorelines for.
            row_number (int, optional): The row number of the region of interest to plot. Defaults to 0.
        """
        # remove any existing extracted shorelines
        self.remove_extracted_shoreline_layers()
        # get the extracted shorelines for the selected roi
        if self.rois is not None:
            extracted_shorelines = self.rois.get_extracted_shoreline(selected_id)
            # logger.info(
            #     f"ROI ID { selected_id} extracted shorelines {extracted_shorelines}"
            # )
            # if extracted shorelines exist, load them onto map, if none exist nothing loads
            self.load_extracted_shorelines_on_map(extracted_shorelines, row_number)

    def update_roi_ids_with_shorelines(self) -> list[str]:
        """
        Returns a list of the ROI IDs with extracted shorelines and updates the id_container.ids and the extract_shorelines_container.roi_ids_list with the ROI IDs that have extracted shorelines.

        Updates the id_container ids and the extract_shorelines_container.roi_ids_list with the ROI IDs that have extracted shorelines.

        Returns:
            A list of ROI IDs that have extracted shorelines.
        """
        # Get the list of the ROI IDs that have extracted shorelines
        ids_with_extracted_shorelines = self.get_roi_ids(has_shorelines=True)
        logger.info(f"ids_with_extracted_shorelines: {ids_with_extracted_shorelines}")
        # if no ROIs have extracted shorelines, return otherwise load extracted shorelines for the first ROI ID with extracted shorelines
        if not ids_with_extracted_shorelines:
            self.id_container.ids = []
            self.extract_shorelines_container.roi_ids_list = []
            self.extract_shorelines_container.load_list = []
            self.extract_shorelines_container.trash_list = []
            logger.warning("No ROIs found with extracted shorelines.")
            return []
        # save the ROI IDs that had extracted shoreline to observable variables self.id_container.ids and self.extract_shorelines_container.roi_ids_list
        self.id_container.ids = list(ids_with_extracted_shorelines)
        self.extract_shorelines_container.roi_ids_list = list(
            ids_with_extracted_shorelines
        )
        return ids_with_extracted_shorelines

    def update_loadable_shorelines(
        self, selected_id: str
    ) -> extracted_shoreline.Extracted_Shoreline:
        """
        Update the loadable shorelines based on the selected ROI ID.

        Args:
            selected_id (str): The ID of the selected ROI.

        Returns:
            extracted_shorelines(extracted_shoreline.Extracted_Shoreline): The extracted shorelines for the selected ROI.
        """
        # get the extracted shoreline for the selected roi's id
        if self.rois is None:
            self.extract_shorelines_container.load_list = []
            self.extract_shorelines_container.trash_list = []
            return None

        extracted_shorelines = self.rois.get_extracted_shoreline(selected_id)
        # if extracted shorelines exist, load them onto map, if none exist nothing loads
        if hasattr(extracted_shorelines, "gdf"):
            # sort the extracted shoreline gdf by date
            if not extracted_shorelines.gdf.empty:
                extracted_shorelines.gdf = extracted_shorelines.gdf.sort_values(
                    by=["date"]
                )
                if extracted_shorelines.gdf["date"].dtype == "object":
                    # If the "date" column is already of string type, concatenate directly
                    formatted_dates = extracted_shorelines.gdf["date"]
                else:
                    # If the "date" column is not of string type, convert to string with the required format
                    formatted_dates = extracted_shorelines.gdf["date"].apply(
                        lambda x: x.strftime("%Y-%m-%d %H:%M:%S")
                    )
                self.extract_shorelines_container.load_list = []
                self.extract_shorelines_container.load_list = (
                    extracted_shorelines.gdf["satname"] + "_" + formatted_dates
                ).tolist()
                self.extract_shorelines_container.trash_list = []
        else:
            logger.warning(f"No shorelines extracted for ROI {selected_id}")
            # if the selected ROI has no extracted shorelines, clear the load list & trash list
            self.extract_shorelines_container.load_list = []
            self.extract_shorelines_container.trash_list = []
            return None
        return extracted_shorelines

    def load_extracted_shorelines_on_map(
        self,
        extracted_shorelines: extracted_shoreline.Extracted_Shoreline,
        row_number: int = 0,
    ):
        """
        Loads a stylized extracted shoreline layer onto a map for a single region of interest.

        Args:
            extracted_shoreline (Extracted_Shoreline): An instance of the Extracted_Shoreline class containing the extracted shoreline data.
            row_number (int, optional): The row number of the region of interest to plot. Defaults to 0.
        """
        if extracted_shorelines is None:
            return
        # create the extracted shoreline layer and add it to the map
        layer_name = "extracted shoreline"
        if extracted_shorelines.gdf.empty:
            logger.info(
                f"No extracted shorelines for ROI {extracted_shorelines.roi_id}"
            )
            return
        # check if row number exists in gdf
        if row_number >= len(extracted_shorelines.gdf):
            logger.warning(
                f"Row number {row_number} does not exist in extracted shoreline gdf using row number 0 instead"
            )
            row_number = 0
        # load the selected extracted shoreline layer onto the map
        self.load_extracted_shoreline_layer(
            extracted_shorelines.gdf.iloc[[row_number]], layer_name, colormap="viridis"
        )

    def load_feature_on_map(
        self, feature_name: str, file: str = "", gdf: gpd.GeoDataFrame = None, **kwargs
    ) -> None:
        """Loads feature of type feature_name onto the map either from a file or from a GeoDataFrame given by gdf

        if feature_name given is not one "shoreline","transects","bbox", or "rois" throw exception

        Args:
            feature_name (str): name of feature must be one of the following
            "shoreline","transects","bbox","rois"
            file (str, optional): geojson file containing feature. Defaults to "".
            gdf (gpd.GeoDataFrame, optional): GeoDataFrame containing feature geometry. Defaults to None.
        """
        new_feature = None
        # create the feature based on the feature name either from file, gdf or load a default feature(if available)
        new_feature = self._get_feature(feature_name, file, gdf, **kwargs)
            
        if new_feature is not None:
            # load the features onto the map
            self.add_feature_on_map(
                new_feature,
                feature_name,
                **kwargs,
            )
            
    def _get_feature(self, feature_name: str, file: str="", gdf: gpd.GeoDataFrame= None, **kwargs) -> Any:
        """
        Retrieves a feature based on the given feature name, file path, or GeoDataFrame.

        Args:
            feature_name (str): The name of the feature to retrieve.
            file (str, optional): The file path to load the feature from. Defaults to an empty string.
            gdf (gpd.GeoDataFrame, optional): The GeoDataFrame to load the feature from. Defaults to None.
            **kwargs: Additional keyword arguments to be passed to the feature loading methods.

        Returns:
            Any: The loaded feature. Either an ROI, bbox, shoreline,shoreline extraction area or transects object.
            If not feature can be created returns None.

        Raises:
            None

        """
        if file:
            return self.load_feature_from_file(feature_name,file,**kwargs)
        elif isinstance(gdf, gpd.GeoDataFrame):
            if gdf.empty:
                logger.info(f"No {feature_name} was empty")
                return
            else:
                return self.load_feature_from_gdf(feature_name, gdf, **kwargs)
        else:
            # if gdf is None then create the feature from scratch by loading a default
            return self.factory.make_feature(self, feature_name, gdf, **kwargs)

            
    def make_feature(self, feature_name: str, gdf: gpd.GeoDataFrame=None, **kwargs) -> Feature:
        """Creates a new feature of type feature_name from a given GeoDataFrame.
        If no gdf is provided then a default feature is created if the feature_name is "rois" "shoreline" or "transects"

        Args:
            feature_name (str): name of feature must be one of the following
            "shoreline","transects","bbox","rois"
            gdf (gpd.GeoDataFrame): GeoDataFrame containing feature geometry optional. Defaults to None.
            

        Returns:
            Feature: new feature created from gdf.
        """
        # Ensure the gdf is not empty
        if gdf is not None and gdf.empty:
            logger.info(f"No {feature_name} was empty")
            return
        # create the feature and add it to the class
        new_feature = self.factory.make_feature(self, feature_name, gdf, **kwargs)
        return new_feature
        
    def load_feature_from_file(self, feature_name: str, file: str, **kwargs) -> Feature:
        """Loads feature of type feature_name  from a file and creates it as a new feature.
        Available feature types are "shoreline","transects","bbox", or "rois".
        Must be lowercase.

        Args:
            feature_name (str): name of feature must be one of the following
            "shoreline","transects","bbox","rois"
            file (str): geojson file containing feature
        Returns:
            Feature: new feature created from file.
        """
        # Load GeoDataFrame if file is provided
        gdf = geodata_processing.load_geodataframe_from_file(
            file, feature_type=feature_name
        )
        # Ensure the gdf is not empty
        if gdf is not None and gdf.empty:
            logger.info(f"No {feature_name} was empty or None")
            return

        # create the feature and add it to the class
        new_feature = self.factory.make_feature(self, feature_name, gdf, **kwargs)
        return new_feature
    
    def load_feature_from_gdf(self, feature_name: str, gdf: gpd.GeoDataFrame, **kwargs) -> Feature:
        """Loads feature of type feature_name from a GeoDataFrame and creates it as a new feature.
        Available feature types are "shoreline","transects","bbox", or "rois".
        Must be lowercase.

        Args:
            feature_name (str): name of feature must be one of the following
            "shoreline","transects","bbox","rois"
            gdf (gpd.GeoDataFrame): GeoDataFrame containing feature geometry
        Returns:
            Feature: new feature created from gdf.
        """
        # Ensure the gdf is not empty
        if gdf is not None and gdf.empty:
            logger.info(f"No {feature_name} was empty")
            return

        # create the feature and add it to the class
        new_feature = self.factory.make_feature(self, feature_name, gdf, **kwargs)
        return new_feature


    def add_feature_on_map(
        self,
        new_feature,
        feature_name: str,
        layer_name: str = "",
        zoom_to_bounds=False,
        **kwargs,
    ) -> None:
        """
        Adds a feature to the map as well as the feature's on_click and on_hover handlers.

        Args:
        - new_feature: The feature to be added to the map.
        - feature_name (str): A string representing the name of the feature.
        - layer_name (str): A string representing the name of the layer to which the feature should be added. Default value is an empty string.

        Returns:
        - None
        """
        if new_feature is None:
            logger.warning(f"No {feature_name} was None")
            return
        # get on hover and on click handlers for feature
        on_hover = self.get_on_hover_handler(feature_name)
        on_click = self.get_on_click_handler(feature_name)
        # if layer name is not given use the layer name of the feature
        if not layer_name and hasattr(new_feature, "LAYER_NAME"):
            layer_name = new_feature.LAYER_NAME
        # if the feature has a GeoDataFrame zoom the map to the bounds of the feature
        # if zoom_to_bounds and hasattr(new_feature, "gdf"):
        #     bounds = new_feature.gdf.total_bounds
        #     self.map.zoom_to_bounds(bounds)
        if self.map is not None:
            if hasattr(new_feature, "gdf"):
                if hasattr(new_feature.gdf, "total_bounds"):
                    bounds = new_feature.gdf.total_bounds
                    self.map.zoom_to_bounds(bounds)
        self.load_on_map(new_feature, layer_name, on_hover, on_click)

    def get_on_click_handler(self, feature_name: str) -> callable:
        """
        Returns a callable function that handles mouse click events for a given feature.

        Args:
        - feature_name (str): A string representing the name of the feature for which the click handler needs to be returned.

        Returns:
        - callable: A callable function that handles mouse click events for a given feature.
        """
        on_click = None
        if "roi" in feature_name.lower():
            on_click = self.geojson_onclick_handler
        elif "shoreline" in feature_name.lower():
            on_click = self.shoreline_onclick_handler
        return on_click

    def get_on_hover_handler(self, feature_name: str) -> callable:
        """
        Returns a callable function that handles mouse hover events for a given feature.

        Args:
        - feature_name (str): A string representing the name of the feature for which the hover handler needs to be returned.

        Returns:
        - callable: A callable function that handles mouse hover events for a given feature.
        """
        on_hover = None
        feature_name_lower = feature_name.lower()
        if "shoreline" in feature_name_lower:
            on_hover = self.update_shoreline_html
        elif "transect" in feature_name_lower:
            on_hover = self.update_transects_html
        elif "roi" in feature_name_lower:
            on_hover = self.update_roi_html
        return on_hover

    def load_on_map(
        self, feature, layer_name: str, on_hover=None, on_click=None
    ) -> None:
        """Loads feature on map as a new layer

        Replaces current feature layer on map with given feature

        Raises:
            Exception: raised if feature layer is empty
        """
        # style and add the feature to the map
        new_layer = self.create_layer(feature, layer_name)
        # Replace old feature layer with new feature layer
        self.replace_layer_by_name(
            layer_name, new_layer, on_hover=on_hover, on_click=on_click
        )

    def create_layer(self, feature: Feature, layer_name: str) -> GeoJSON:
        """
        Creates a layer for the map using the given feature and layer name.

        Args:
            feature (Feature): The feature containing the GeoDataFrame for the layer.
            layer_name (str): The name of the layer.

        Returns:
            GeoJSON: The styled layer in GeoJSON format.
        """
        if not hasattr(feature, "gdf"):
            logger.warning("Cannot add an empty GeoDataFrame layer to the map.")
            print("Cannot add an empty layer to the map.")
            return None
        if feature.gdf is None:
            logger.warning("Cannot add an empty GeoDataFrame layer to the map.")
            print("Cannot add an empty layer to the map.")
            return None
        if feature.gdf.empty:
            logger.warning("Cannot add an empty GeoDataFrame layer to the map.")
            print("Cannot add an empty layer to the map.")
            return None
        else:
            styled_layer = feature.style_layer(feature.gdf, layer_name)
        return styled_layer

    def geojson_onclick_handler(
        self, event: str = None, id: str = None, properties: dict = None, **args
    ):
        """On click handler for when unselected geojson is clicked.

        Adds geojson's id to selected_set. Replaces current selected layer with a new one that includes
        recently clicked geojson.

        Args:
            event (str, optional): event fired ('click'). Defaults to None.
            id (NoneType, optional):  Defaults to None.
            properties (dict, optional): geojson dict for clicked geojson. Defaults to None.
        """
        if properties is None:
            return
        # Add id of clicked ROI to selected_set
        self.selected_set.add(str(properties["id"]))
        # remove old selected layer
        self.remove_layer_by_name(ROI.SELECTED_LAYER_NAME)
        selected_layer = GeoJSON(
            data=self.convert_selected_set_to_geojson(
                self.selected_set, ROI.LAYER_NAME
            ),
            name=ROI.SELECTED_LAYER_NAME,
            hover_style={"fillColor": "blue", "fillOpacity": 0.1, "color": "aqua"},
        )
        self.replace_layer_by_name(
            ROI.SELECTED_LAYER_NAME,
            selected_layer,
            on_click=self.selected_onclick_handler,
            on_hover=self.update_roi_html,
        )

    def shoreline_onclick_handler(
        self,
        event: str = None,
        id: int = None,
        properties: dict = None,
        **args,
    ):
        """On click handler for when unselected geojson is clicked.

        Adds object's id to selected_objects_set. Replaces current selected layer with a new one that includes
        recently clicked geojson.

        Args:
            event (str, optional): event fired ('click'). Defaults to None.
            id (NoneType, optional):  Defaults to None.
            properties (dict, optional): geojson dict for clicked geojson. Defaults to None.
        """
        if properties is None:
            return
        # Add id of clicked shape to selected_set
        self.selected_shorelines_set.add(str(properties["id"]))
        # remove old selected layer
        self.remove_layer_by_name(SELECTED_LAYER_NAME)
        selected_layer = GeoJSON(
            data=self.convert_selected_set_to_geojson(
                self.selected_shorelines_set, Shoreline.LAYER_NAME
            ),
            name=SELECTED_LAYER_NAME,
            hover_style={"fillColor": "orange", "fillOpacity": 0.1, "color": "orange"},
        )
        self.replace_layer_by_name(
            SELECTED_LAYER_NAME,
            selected_layer,
            on_click=self.selected_shoreline_onclick_handler,
            on_hover=None,
        )

    def selected_shoreline_onclick_handler(
        self, event: str = None, id: str = None, properties: dict = None, **args
    ):
        """On click handler for selected geojson layer.

        Removes clicked layer's cid from the selected_set and replaces the select layer with a new one with
        the clicked layer removed from select_layer.

        Args:
            event (str, optional): event fired ('click'). Defaults to None.
            id (NoneType, optional):  Defaults to None.
            properties (dict, optional): geojson dict for clicked selected geojson. Defaults to None.
        """
        if properties is None:
            return

        # Remove the current layers cid from selected set
        self.selected_shorelines_set.remove(str(properties["id"]))
        self.remove_layer_by_name(SELECTED_LAYER_NAME)
        # Recreate selected layers without layer that was removed
        selected_layer = GeoJSON(
            data=self.convert_selected_set_to_geojson(
                self.selected_shorelines_set, Shoreline.LAYER_NAME
            ),
            name=SELECTED_LAYER_NAME,
            hover_style={"fillColor": "orange", "fillOpacity": 0.1, "color": "orange"},
        )
        self.replace_layer_by_name(
            SELECTED_LAYER_NAME,
            selected_layer,
            on_click=self.selected_shoreline_onclick_handler,
            on_hover=None,
        )

    def selected_onclick_handler(
        self, event: str = None, id: str = None, properties: dict = None, **args
    ):
        """On click handler for selected geojson layer.

        Removes clicked layer's cid from the selected_set and replaces the select layer with a new one with
        the clicked layer removed from select_layer.

        Args:
            event (str, optional): event fired ('click'). Defaults to None.
            id (NoneType, optional):  Defaults to None.
            properties (dict, optional): geojson dict for clicked selected geojson. Defaults to None.
        """
        if properties is None:
            return
        # Remove the current layers cid from selected set
        self.selected_set.remove(properties["id"])
        self.remove_layer_by_name(ROI.SELECTED_LAYER_NAME)
        # Recreate selected layers without layer that was removed
        selected_layer = GeoJSON(
            data=self.convert_selected_set_to_geojson(
                self.selected_set, ROI.LAYER_NAME
            ),
            name=ROI.SELECTED_LAYER_NAME,
            hover_style={"fillColor": "blue", "fillOpacity": 0.1, "color": "aqua"},
        )
        self.replace_layer_by_name(
            ROI.SELECTED_LAYER_NAME,
            selected_layer,
            on_click=self.selected_onclick_handler,
            on_hover=self.update_roi_html,
        )

    def save_feature_to_file(
        self,
        feature: Union[Bounding_Box, Shoreline, Transects, ROI],
        feature_type: str = "",
    ):
        """
        Save a geographical feature (Bounding_Box, Shoreline, Transects, ROI) as a GeoJSON file.

        Args:
            feature (Union[Bounding_Box, Shoreline, Transects, ROI]): The geographical feature to save.
            feature_type (str, optional): The type of the feature, e.g. Bounding_Box, Shoreline, Transects, or ROI.
                                        Default value is an empty string.
        """
        exception_handler.can_feature_save_to_file(feature, feature_type)
        logger.info(f"Saving feature type({feature}) to file")
        if isinstance(feature, ROI):
            # raise exception if no rois were selected
            exception_handler.check_selected_set(self.selected_set)
            # save only the selected ROIs to file
            feature.gdf[feature.gdf["id"].isin(self.selected_set)].to_file(
                feature.filename, driver="GeoJSON"
            )
            print(f"Saved selected ROIs to {feature.filename}")
            logger.info(f"Save {feature.LAYER_NAME} to {feature.filename}")
        else:
            if hasattr(feature, "gdf"):
                feature.gdf.to_file(feature.filename, driver="GeoJSON")
                print(f"Save {feature.LAYER_NAME} to {feature.filename}")
                logger.info(f"Save {feature.LAYER_NAME} to {feature.filename}")
            else:
                logger.warning(f"Empty {feature.LAYER_NAME} cannot be saved to file")
                print(f"Empty {feature.LAYER_NAME} cannot be saved to file")

    def convert_selected_set_to_geojson(
        self, selected_set: set, layer_name: str, style: Optional[Dict] = None
    ) -> Dict:
        """Returns a geojson dict containing a FeatureCollection for all the geojson objects in the
        selected_set
        Args:
            selected_set (set): ids of selected geojson
            layer_name (str): name of the layer to get geometries from
            style (Optional[Dict]): style dictionary to be applied to each selected feature.
                If no style is provided then a default style is used:
                style = {
                    "color": "blue",
                    "weight": 2,
                    "fillColor": "blue",
                    "fillOpacity": 0.1,
                }
        Returns:
            Dict: geojson dict containing FeatureCollection for all geojson objects in selected_set
        """
        # create a new geojson dictionary to hold selected shapes
        if style is None:
            style = {
                "color": "blue",
                "weight": 2,
                "fillColor": "blue",
                "fillOpacity": 0.1,
            }
        selected_shapes = {"type": "FeatureCollection", "features": []}
        layer = self.map.find_layer(layer_name)
        # if ROI layer does not exist throw an error
        if layer is not None:
            exception_handler.check_empty_layer(layer, layer_name)
        # Copy only selected features with id in selected_set
        selected_features = [
            feature
            for feature in layer.data["features"]
            if feature["properties"]["id"] in selected_set
        ]
        selected_shapes["features"] = [
            {**feature, "properties": {**feature["properties"], "style": style}}
            for feature in selected_features
        ]
        return selected_shapes<|MERGE_RESOLUTION|>--- conflicted
+++ resolved
@@ -807,6 +807,7 @@
             "roi": ["id", "geometry"],
             "transect": list(Transects.COLUMNS_TO_KEEP),
             "shoreline": ["geometry","id"],
+            "shoreline": ["geometry","id"],
             "shoreline_extraction_area": ["geometry"],
         }
 
@@ -818,8 +819,28 @@
             "shoreline_extraction_area": ["shoreline_extraction_area"],
         }
 
+        feature_names = {
+            "bbox": ["bbox"],
+            "roi": ["roi"],
+            "transect": ["transect", "transects"],
+            "shoreline": ["shoreline", "shorelines", "reference_shoreline", "reference_shorelines","reference shoreline","reference shorelines"],
+            "shoreline_extraction_area": ["shoreline_extraction_area"],
+        }
+
         # attempt to load each feature type onto the map from the config_gdf.geojson file
         for feature_name, columns in feature_types.items():
+            # create an empty geodataframe to store the features
+            feature_gdf = gpd.GeoDataFrame()
+
+            # Step 1: Group the like features into a single feature_gdf
+            for name in feature_names[feature_name]:
+                new_feature_gdf = self._extract_feature_gdf(gdf, name, columns)
+                if new_feature_gdf.empty:
+                    continue
+                # append all the features into a single geodataframe
+                feature_gdf = pd.concat([feature_gdf, new_feature_gdf])
+            
+             # Step 2: Load each feature gdf as a separate kind of feature eg. roi, shoreline, transect, bbox
             # create an empty geodataframe to store the features
             feature_gdf = gpd.GeoDataFrame()
 
@@ -1861,10 +1882,6 @@
         """
         if isinstance(roi_ids, str):
             roi_ids = [roi_ids]
-<<<<<<< HEAD
-=======
-
->>>>>>> 3cf64b66
         # 1. validate the inputs for shoreline extraction exist: ROIs, transects,shorelines and a downloaded data for each ROI
         self.validate_extract_shoreline_inputs(roi_ids)
 
@@ -2126,6 +2143,8 @@
             """
             if isinstance(roi_ids, str):
                 roi_ids = [roi_ids]
+            if isinstance(roi_ids, str):
+                roi_ids = [roi_ids]
             # Save extracted shoreline info to session directory
             session_name = self.get_session_name()
             for roi_id in roi_ids:
