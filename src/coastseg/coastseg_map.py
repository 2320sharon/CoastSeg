# Standard library imports
import os
import math
import json
import logging
import glob
from datetime import datetime
from collections import defaultdict
from typing import Collection, Dict, List, Optional, Tuple, Union
import traceback

# Third-party imports
import geopandas as gpd
import pandas as pd
from ipyleaflet import DrawControl, LayersControl, WidgetControl, GeoJSON
from leafmap import Map
from ipywidgets import Layout, HTML, HBox
from tqdm.auto import tqdm
import traitlets
import matplotlib.pyplot as plt
import numpy as np
from shapely.geometry import shape

# Internal/Local imports: specific classes/functions
from coastseg.bbox import Bounding_Box
from coastseg.shoreline_extraction_area import Shoreline_Extraction_Area
from coastseg.feature import Feature
from coastseg.shoreline import Shoreline
from coastseg.transects import Transects
from coastseg.roi import ROI
from coastseg.downloads import count_images_in_ee_collection
from coastseg import file_utilities
from coastseg import geodata_processing
from coastseg import tide_correction

# Internal/Local imports: modules
from coastseg import (
    common,
    factory,
    exceptions,
    extracted_shoreline,
    exception_handler,
)
from coastsat import SDS_download
from coastsat.SDS_download import get_metadata

logger = logging.getLogger(__name__)

SELECTED_LAYER_NAME = "Selected Shorelines"

__all__ = ["IDContainer", "ExtractShorelinesContainer", "CoastSeg_Map"]


class IDContainer(traitlets.HasTraits):
    ids = traitlets.List(trait=traitlets.Unicode())


class ExtractShorelinesContainer(traitlets.HasTraits):
    """A container class for managing shorelines extraction.

    This class provides a container for managing shorelines extraction.
    It holds lists of shorelines that can be loaded, shorelines that will be thrown away, and
    ROI (Region of Interest) IDs that have extracted shorelines.

    Args:
        traitlets (type): The traitlets module for defining traits.

    Attributes:
        load_list (List[str]): A list of shorelines that can be loaded.
        trash_list (List[str]): A list of shorelines that will be thrown away.
        roi_ids_list (List[str]): A list of ROI IDs that have extracted shorelines.
    """

    # list of shorelines that can be loaded
    load_list = traitlets.List(trait=traitlets.Unicode())
    # list of shorelines that will be thrown away
    trash_list = traitlets.List(trait=traitlets.Unicode())
    # list of roi ids that have extracted shorelines
    roi_ids_list = traitlets.List(trait=traitlets.Unicode())

    def __init__(
        self, load_list_widget=None, trash_list_widget=None, roi_list_widget=None
    ):
        super().__init__()
        if load_list_widget:
            self.link_load_list(load_list_widget)
        if trash_list_widget:
            self.link_trash_list(trash_list_widget)
        # Link the widgets and the traits
        if roi_list_widget:
            self.link_roi_list(roi_list_widget)

    def link_load_list(self, widget):
        if hasattr(widget, "options"):
            traitlets.dlink((self, "load_list"), (widget, "options"))

    def link_trash_list(self, widget):
        if hasattr(widget, "options"):
            traitlets.dlink((self, "trash_list"), (widget, "options"))

    def link_roi_list(self, widget):
        if hasattr(widget, "options"):
            traitlets.dlink((self, "roi_ids_list"), (widget, "options"))

    def clear(self):
        self.load_list = []
        self.trash_list = []
        self.roi_ids_list = []


def find_shorelines_directory(path, roi_id):
    # List the contents of the specified path
    contents = os.listdir(path)

    # Check for extracted shorelines geojson file in the specified path
    extracted_shorelines_file = [
        file
        for file in contents
        if "extracted_shorelines" in file and file.endswith(".geojson")
    ]
    if extracted_shorelines_file:
        return path

    # If the file is not found, check for a directory with the ROI ID
    roi_directory = [
        directory
        for directory in contents
        if os.path.isdir(os.path.join(path, directory)) and roi_id in directory
    ]
    if roi_directory:
        roi_path = os.path.join(path, roi_directory[0])
        roi_contents = os.listdir(roi_path)
        extracted_shorelines_file = [
            file
            for file in roi_contents
            if "extracted_shorelines" in file and file.endswith(".geojson")
        ]
        if extracted_shorelines_file:
            return roi_path

    return None


def delete_extracted_shorelines_files(session_path: str, selected_items: List):
    """
    Delete the extracted shorelines from the session directory for all the relevant files.

    Args:
        session_path (str): The path to the session directory.
        selected_items: A list of strings, where each string is in the format "satname_dates".
        This is a string that represents the satellite name and the dates of the extracted shoreline.

    Removes the extracted shorelines from the following files:
    - extracted_shorelines_lines.geojson
    - extracted_shorelines_points.geojson
    - extracted_shorelines_dict.json
    - transect_time_series.csv (generated by older versions of CoastSeg  new name is 'raw_transect_time_series.csv')
    - raw_transect_time_series.csv
    - transect_time_series_tidally_corrected.csv (generated by older versions of CoastSeg new name is 'tidally_corrected_transect_time_series_merged.csv' )
    tidally_corrected_transect_time_series_merged.csv
    As well as all the csv files matching the following patterns:
    - _timeseries_raw.csv
    - _timeseries_tidally_corrected.csv
    """
    # Extract dates and satellite names from the selected items
    dates_list, sat_list = common.extract_dates_and_sats(selected_items)

    # delete the extracted shorelines from all extracted shoreline geojson files
    filenames = [
        "extracted_shorelines_lines.geojson",
        "extracted_shorelines_points.geojson",
        "raw_transect_time_series_vectors.geojson",
        "tidally_corrected_transect_time_series_vectors.geojson",
        "raw_transect_time_series_points.geojson",
        "tidally_corrected_transect_time_series_points.geojson",
    ]
    filepaths = [
        os.path.join(session_path, filename)
        for filename in filenames
        if os.path.isfile(os.path.join(session_path, filename))
    ]

    # the date column must be a dateime formatted in "%Y-%m-%d %H:%M:%S" without a timezone
    formatted_dates = [date.replace(tzinfo=None) for date in dates_list]
    # edit the shoreline geojson files and remove the selected shorelines that having matching date and satname
    geodata_processing.edit_geojson_files(
        filepaths, common.remove_matching_rows, date=formatted_dates, satname=sat_list
    )
    # delete the extracted shorelines from the extracted_shorelines_dict.json file
    filename = "extracted_shorelines_dict.json"
    # update extracted_shorelines_dict.json and transects_cross_distances.json
    common.update_extracted_shorelines_dict_transects_dict(
        session_path, filename, dates_list, sat_list
    )
    # delete the extracted shorelines from the transect_time_series.csv files
    filenames = [
        "transect_time_series.csv", # old name for  raw_transect_time_series.csv
        "raw_transect_time_series.csv", # time series as matrix of dates x transects
        "transect_time_series_merged.csv",  # old name for  raw_transect_time_series_merged.csv
        "raw_transect_time_series_merged.csv",  # timeseries with columns dates, transect_id, x,y, shore_x, shore_y,cross_distance, along_distance
        "transect_time_series_tidally_corrected.csv", # old name for tidally_corrected_transect_time_series_merged.csv
        "tidally_corrected_transect_time_series_merged.csv", # tidally corrected timeseries with columns dates, transect_id, x,y, shore_x, shore_y,cross_distance, along_distance
        "tidally_corrected_transect_time_series.csv", # tidally corrected time series as matrix of dates x transects
    ]
    filepaths = [
        os.path.join(session_path, filename)
        for filename in filenames
        if os.path.isfile(os.path.join(session_path, filename))
    ]
    common.update_transect_time_series(filepaths, dates_list)
    # delete the extracted shorelines from the jpg detection files
    jpg_path = os.path.join(session_path, "jpg_files", "detection")
    if os.path.exists(jpg_path) and os.path.isdir(jpg_path):
        common.delete_jpg_files(dates_list, sat_list, jpg_path)


class CoastSeg_Map:
    def __init__(self,create_map:bool=True):
        # Basic settings and configurations
        self.settings = {}
        self.map = None
        self.draw_control = None
        self.warning_box = None
        self.roi_html = None
        self.roi_box = None
        self.roi_widget = None
        self.feature_html = None
        self.hover_box = None
        # Assume that the user is not drawing a reference buffer
        self.drawing_shoreline_extraction_area = False
        # Optional: a user drawn polygon only keep extracted shorelines within this polygon
        self.shoreline_extraction_area = None
        
        self.set_settings()
        self.session_name = ""

        # Factory for creating map objects
        self.factory = factory.Factory()

        # Observables
        self.id_container = IDContainer(ids=[])
        self.extract_shorelines_container = ExtractShorelinesContainer()

        # Map objects and configurations
        self.rois = None
        self.transects = None
        self.shoreline = None
        self.bbox = None
        self.selected_set = set()
        self.selected_shorelines_set = set()
        if create_map:
            self._init_map_components()
            # Warning and information boxes that appear on top of the map
            self._init_info_boxes()

    def get_map(self):
        if self.map is None:
            self.map = self.create_map()
        return self.map

    def _init_map_components(self):
        """Initialize map-related attributes and settings.
        
        This method initializes the map-related attributes and settings for the CoastSeg application.
        It creates a draw control and adds it to the map instance.
        It also adds a layers control to the map instance.
        """
        map_instance = self.get_map()
        self.draw_control = self.create_DrawControl(DrawControl())
        self.draw_control.on_draw(self.handle_draw)
        map_instance.add(self.draw_control)
        map_instance.add(LayersControl(position="topright"))

    def _init_info_boxes(self):
            """
            Initialize info and warning boxes for the map.

            This method initializes the warning box, ROI box, and hover box for the map.
            The warning box displays warning messages, the ROI box displays information about the region of interest,
            and the hover box displays information about the selected feature on the map.
            Available selected features include extracted shorelines, shorelines, and transects.

            Parameters:
                None

            Returns:
                None
            """
            self.warning_box = HBox([],layout=Layout(height='242px'))
            self.warning_widget = WidgetControl(widget=self.warning_box, position="topleft")
            self.map.add(self.warning_widget)

            self.roi_html = HTML("""""")
            self.roi_box = common.create_hover_box(title="ROI", feature_html=self.roi_html,default_msg="Hover over a ROI")
            self.roi_widget = WidgetControl(widget=self.roi_box, position="topright")
            self.map.add(self.roi_widget)

            self.feature_html = HTML("""""")
            self.hover_box = common.create_hover_box(
                title="Feature", feature_html=self.feature_html
            )
            self.hover_widget = WidgetControl(widget=self.hover_box, position="topright")
            self.map.add(self.hover_widget)

    def __str__(self):
        return f"CoastSeg: roi={self.rois}\n shoreline={self.shoreline}\n  transects={self.transects}\n bbox={self.bbox}"

    def __repr__(self):
        return f"CoastSeg(roi={self.rois}\n shoreline={self.shoreline}\n transects={self.transects}\n bbox={self.bbox} "

    def get_session_name(self):
        return self.session_name

    def set_session_name(self, name: str):
        self.session_name = name

    def load_extracted_shoreline_layer(self, gdf, layer_name, colormap):
        map_crs = "epsg:4326"
        # create a layer with the extracted shorelines selected
        points_gdf = extracted_shoreline.convert_linestrings_to_multipoints(gdf)
        projected_gdf = points_gdf.to_crs(map_crs)

        # convert date column to datetime
        projected_gdf["date"] = pd.to_datetime(projected_gdf["date"])
        # Sort the GeoDataFrame based on the 'date' column
        projected_gdf = projected_gdf.sort_values(by="date")
        # normalize the dates to 0-1 scale
        min_date = projected_gdf["date"].min()
        max_date = projected_gdf["date"].max()
        if min_date == max_date:
            # If there's only one date, set delta to 0.25
            delta = np.array([0.25])
        else:
            delta = (projected_gdf["date"] - min_date) / (max_date - min_date)
        # get the colors from the colormap
        colors = plt.cm.get_cmap(colormap)(delta)

        # convert RGBA colors to Hex
        colors_hex = [
            "#%02x%02x%02x" % (int(r * 255), int(g * 255), int(b * 255))
            for r, g, b, a in colors
        ]

        # add the colors to the GeoDataFrame
        projected_gdf["color"] = colors_hex

        projected_gdf = common.stringify_datetime_columns(projected_gdf)
        # Convert GeoDataFrame to GeoJSON
        features_json = json.loads(projected_gdf.to_json())

        # Add 'id' field to features in GeoJSON
        for feature, index in zip(
            features_json["features"], range(len(features_json["features"]))
        ):
            feature["id"] = str(index)

        # define a style callback function that takes a feature and returns a style dictionary
        def style_callback(feature):
            # find the color for the current feature based on its id
            color = projected_gdf.iloc[int(feature["id"])]["color"]
            return {"color": color, "weight": 5, "fillColor": color, "fillOpacity": 0.5}

        # create an ipyleaflet GeoJSON layer with the extracted shorelines selected
        new_layer = GeoJSON(
            data=features_json,
            name=layer_name,
            style_callback=style_callback,
            point_style={
                "radius": 1,
                "opacity": 1,
            },
            hover_style={"color": "red"}
        )
        # this will add the new layer on map and update the widget on the side with the extracted shoreline information
        self.replace_layer_by_name(layer_name, new_layer, on_hover=self.update_extracted_shoreline_html, on_click=None)

    def delete_selected_shorelines(
        self, layer_name: str, selected_id: str, selected_shorelines: List = None
    ) -> None:
        if selected_shorelines and selected_id:
            self.map.default_style = {"cursor": "wait"}
            session_name = self.get_session_name()
            session_path = file_utilities.get_session_location(
                session_name=session_name, raise_error=True
            )
            # get the path to the session directory that contains the extracted shoreline files
            session_path = find_shorelines_directory(session_path, selected_id)
            # remove the extracted shorelines from the extracted shorelines object stored in the ROI
            dates, satellites = common.extract_dates_and_sats(selected_shorelines)
            self.rois.remove_selected_shorelines(selected_id, dates, satellites)
            # remove_selected_shorelines
            # remove the extracted shorelines from the files in the session location
            if os.path.exists(session_path) and os.path.isdir(session_path):
                delete_extracted_shorelines_files(
                    session_path, list(selected_shorelines)
                )
            # this will remove the selected shorelines from the files
        self.remove_layer_by_name(layer_name)
        self.map.default_style = {"cursor": "default"}

    def load_selected_shorelines_on_map(
        self,
        selected_id: str,
        selected_shorelines: List,
        layer_name: str,
        colormap: str,
    ) -> None:
        def get_selected_shorelines(gdf, selected_items: list[str]) -> gpd.GeoDataFrame:
            """
            Filter the GeoDataFrame based on selected items.

            Args:
                gdf (gpd.GeoDataFrame): The input GeoDataFrame.
                selected_items (list[str]): A list of selected items in the format "satname_dates".

            Returns:
                gpd.GeoDataFrame: The filtered GeoDataFrame containing the selected shorelines.
            """
            # Filtering criteria
            frames = []  # List to collect filtered frames
            # Loop through each dictionary in dates_tuple
            for criteria in list(selected_items):
                satname, dates = criteria.split("_")
                # if "date" column string already then don't convert to datetime
                if gdf["date"].dtype == "object":
                    filtered = gdf[(gdf["date"] == dates) & (gdf["satname"] == satname)]
                else:
                    filtered = gdf[
                        (gdf["date"] == datetime.strptime(dates, "%Y-%m-%d %H:%M:%S"))
                        & (gdf["satname"] == satname)
                    ]
                frames.append(filtered)

            # Concatenate the frames to get the final result
            filtered_gdf = gpd.GeoDataFrame(columns=["geometry"])
            filtered_gdf.crs = "epsg:4326"
            if frames:
                filtered_gdf = pd.concat(frames)
            return filtered_gdf

        # load the extracted shorelines for the selected ROI ID
        if self.rois is not None:
            extracted_shorelines = self.rois.get_extracted_shoreline(selected_id)
            # get the GeoDataFrame for the extracted shorelines
            if hasattr(extracted_shorelines, "gdf"):
                selected_gdf = get_selected_shorelines(
                    extracted_shorelines.gdf, selected_shorelines
                )
                logger.info(
                    f"load_selected_shorelines_on_map: selected_gdf.head() {selected_gdf.head()}"
                )
                if not selected_gdf.empty:
                    self.load_extracted_shoreline_layer(
                        selected_gdf, layer_name, colormap
                    )

    def update_extracted_shorelines_display(
        self,
        selected_id: str,
    ) -> None:
        # remove the old layers
        self.remove_extracted_shoreline_layers()
        # update the load_list and trash_list
        extracted_shorelines = self.update_loadable_shorelines(selected_id)
        self.extract_shorelines_container.trash_list = []
        # load the new extracted shorelines onto the map
        self.load_extracted_shorelines_on_map(extracted_shorelines, 0)

    def create_map(self):
        """create an interactive map object using the map_settings
        Returns:
           ipyleaflet.Map: ipyleaflet interactive Map object
        """
        map_settings = {
            "center_point": (36.8470, -121.8024),
            "zoom": 7,
            "draw_control": False,
            "measure_control": False,
            "fullscreen_control": False,
            "attribution_control": True,
            "Layout": Layout(width="100%", height="100px"),
        }
        return Map(
            draw_control=map_settings["draw_control"],
            measure_control=map_settings["measure_control"],
            fullscreen_control=map_settings["fullscreen_control"],
            attribution_control=map_settings["attribution_control"],
            center=map_settings["center_point"],
            zoom=map_settings["zoom"],
            layout=map_settings["Layout"],
            world_copy_jump=True,
        )

    def compute_tidal_corrections(
        self, roi_ids: Collection, beach_slope: float=0.02, reference_elevation: float=0
    ):
        """
        Computes tidal corrections for the specified region of interest (ROI) IDs.

        Args:
            roi_ids (Collection): A collection of ROI IDs for which tidal corrections need to be computed.
            beach_slope (float, optional): The slope of the beach in meters. Defaults to 0.02.
            reference_elevation (float, optional): The reference elevation in meters relative to MSL (Mean Sea Level). Defaults to 0.

        Returns:
            None
        """
        logger.info(
            f"Computing tides for ROIs {roi_ids} beach_slope: {beach_slope} reference_elevation: {reference_elevation}"
        )

        session_name = self.get_session_name()
        # if True then only the intersection point ON the transect are kept. If False all intersection points are kept.
        only_keep_points_on_transects = self.get_settings().get('drop_intersection_pts',False)
        try:
            tide_correction.correct_all_tides(
                roi_ids,
                session_name,
                reference_elevation,
                beach_slope,
                only_keep_points_on_transects=only_keep_points_on_transects
            )
        except Exception as e:
            if self.map is not None:
                exception_handler.handle_exception(
                    e,
                    self.warning_box,
                    title="Tide Model Error",
                    msg=str(e),
                )
            else:
                raise Exception(f"""Tide Model Error:\n {e}""")
        else:
            print("\ntidal corrections completed")

    def load_metadata(self, settings: dict = {}, ids: Collection = set([])):
        """
        Loads metadata either based on user-provided settings or a collection of ROI IDs.
        This also creates a metadata file for each ROI in the data directory.

        This method either takes in a dictionary with site-specific settings to load metadata
        for a particular site, or iterates over a collection of ROI IDs to load their respective
        metadata using the settings associated with those ROI IDs.

        Note that coastsat's `get_metadata` is used to actually perform the metadata loading.

        Parameters:
        -----------
        settings: dict, optional
            A dictionary containing settings for a specific site. The settings should
            include 'sitename' and 'filepath_data' keys, among others. Default is an empty dict.

        ids: Collection, optional
            A collection (e.g., set, list) of ROI IDs to load metadata for. Default is an empty set.

        Raises:
        -----------
        FileNotFoundError:
            If the directory specified in the settings or by ROI IDs does not exist.

        Exception:
            If neither settings nor ids are provided.

        Returns:
        -----------
        None
            metadata dictionary

        Examples:
        -----------
        >>> load_metadata(settings={'sitename': 'site1', 'filepath_data': '/path/to/data'})
        >>> load_metadata(ids={1, 2, 3})

        """
        if settings and isinstance(settings, dict):
            return get_metadata(settings)
        elif ids:
            for roi_id in ids:
                # if the ROI directory did not exist then print a warning and proceed
                try:
                    logger.info(
                        f"Loading metadata using {self.rois.roi_settings[str(roi_id)]}"
                    )
                    metadata = get_metadata(self.rois.roi_settings[str(roi_id)])
                    logger.info(f"Metadata for ROI ID {str(roi_id)}:{metadata}")
                    return metadata
                except FileNotFoundError as e:
                    logger.error(f"Metadata not loaded for ROI ID {str(roi_id)} {e}")
                    print(f"Metadata not loaded for ROI ID {str(roi_id)} {e}")

        else:
            raise Exception(f"Must provide settings or list of IDs to load metadata.")

    def load_session_files(self, dir_path: str,data_path:str="") -> None:
        """
        Load the configuration files from the given directory.

        The function looks for the following files in the directory:
        - config_gdf.geojson: contains the configuration settings for the project
        - transects_settings.json: contains the settings for the transects module
        - shoreline_settings.json: contains the settings for the shoreline module

        If the config_gdf.geojson file is not found, a message is printed to the console.

        Args:
            dir_path (str): The path to the directory containing the configuration files.
            data_path (str): Full path to the coastseg data directory where downloaded data is saved
        Returns:
            None
        """
        if os.path.isdir(dir_path):
            # ensure coastseg\data location exists
            if not data_path:
                data_path = file_utilities.create_directory(os.getcwd(), "data")
            config_geojson_path = os.path.join(dir_path, "config_gdf.geojson")
            config_json_path = os.path.join(dir_path, "config.json")
            # load the config files if they exist
            config_loaded = self.load_config_files(data_path, config_geojson_path, config_json_path)
            # create metadata files for each ROI loaded in using coastsat's get_metadata()
            if self.rois and getattr(self.rois, "roi_settings"):
                self.load_metadata(ids=list(self.rois.roi_settings.keys()))
            else:
                logger.warning(f"No ROIs were able to have their metadata loaded.")
            # load in setting from shoreline_settings.json and transects_settings.json
            for file_name in os.listdir(dir_path):
                file_path = os.path.join(dir_path, file_name)
                if not os.path.isfile(file_path):
                    continue
                if file_name == "shoreline_settings.json":
                    keys = [
                        "cloud_thresh",
                        "cloud_mask_issue",
                        "min_beach_area",
                        "min_length_sl",
                        "output_epsg",
                        "sand_color",
                        "pan_off",
                        "max_dist_ref",
                        "dist_clouds",
                        "percent_no_data",
                    ]
                    settings = common.load_settings(file_path, keys)
                    self.set_settings(**settings)
                elif file_name == "transects_settings.json":
                    keys = [
                        "max_std",
                        "min_points",
                        "along_dist",
                        "max_range",
                        "min_chainage",
                        "multiple_inter",
                        "prc_multiple",
                    ]
                    settings = common.load_settings(file_path, keys)
                    self.set_settings(**settings)
            if not config_loaded:
                logger.info(f"Not all config files not found at {dir_path}")

    def load_session_from_directory(self, dir_path: str,data_path:str="") -> None:
        """
        Loads a session from a specified directory path.
        Loads config files, extracted shorelines, and transects & extracted shoreline intersections.

        Args:
            dir_path (str): The path of the directory to load the session from.

        Returns:
            None. The function updates the coastseg instance with ROIs, extracted shorelines, and transects
        """
        self.load_session_files(dir_path,data_path)
        # for every directory load extracted shorelines
        extracted_shorelines = extracted_shoreline.load_extracted_shoreline_from_files(
            dir_path
        )
        if extracted_shorelines is None:
            logger.warning(f"No extracted shorelines found in {dir_path}")
            return
        # get roi id from extracted shoreline
        roi_id = extracted_shorelines.get_roi_id()
        if roi_id is None:
            logger.warning(
                f"No roi id found extracted shorelines settings{extracted_shorelines.shoreline_settings}"
            )
            return

        # add extracted shoreline to ROI it was extracted from
        if self.rois is not None:
            self.rois.add_extracted_shoreline(extracted_shorelines, roi_id)
            # load extracted shoreline and transect intersections
            cross_distances = common.load_cross_distances_from_file(dir_path)
            # add extracted shoreline and transect intersections to ROI they were extracted from
            self.rois.add_cross_shore_distances(cross_distances, roi_id)

    def load_fresh_session(self, session_path: str) -> None:
        """
        Load a fresh session by removing all the old features from the map and loading a new session.

        Args:
            session_path (str): The path to the session directory

        Returns:
            None
        """
        if not os.path.exists(session_path):
            raise FileNotFoundError(f"Session path {session_path} does not exist")
        # remove all the old features from the map
        self.remove_all()
        self.load_session(session_path)

    def load_session(self, session_path: str,data_path:str="") -> None:
        """
        Load a session from the given path.

        The function loads a session from the given path, which can contain one or more directories, each containing
        the files for a single ROI. For each subdirectory, the function calls `load_session_from_directory` to load
        the session files and objects on the map. If no subdirectories exist, the function calls `load_session_from_directory` with the
        session path.

        Args:
            session_path: The path to the session directory.
            data_path (str): Full path to the coastseg data directory where downloaded data is saved
        Returns:
            None.
        """

        def get_parent_session_name(session_path: str) -> str:
            split_array = session_path.split(os.sep)
            # get the index of the sessions directory which contains all the sessions
            if "data" in split_array:
                return os.path.basename(session_path)
            if "sessions" in split_array:
                parent_index = split_array.index("sessions")
            # get the parent session name aka not a sub directory for a specific ROI
            parent_session_name = split_array[parent_index + 1]
            if not (
                os.path.exists(os.sep.join(split_array[: parent_index + 1]))
                and os.path.isdir(os.sep.join(split_array[: parent_index + 1]))
            ):
                raise FileNotFoundError(f"{os.sep.join(split_array[:parent_index+1])}")
            return parent_session_name

        if not data_path:
            data_path = file_utilities.create_directory(os.getcwd(), "data")

        # load the session name
        session_path = os.path.abspath(session_path)

        session_name = get_parent_session_name(session_path)
        logger.info(f"session_name: {session_name} session_path: {session_path}")
        self.set_session_name(session_name)
        logger.info(f"Loading session from session directory: {session_path}")

        # load the session from the parent directory and subdirectories within session path
        directories_to_load = file_utilities.get_all_subdirectories(session_path)
        for directory in directories_to_load:
            self.load_session_from_directory(directory,data_path)

        # update the list of roi's ids who have extracted shorelines
        ids_with_extracted_shorelines = self.update_roi_ids_with_shorelines()
        # update the loadable shorelines on the map
        if self.map is not None:
            for roi_id in ids_with_extracted_shorelines:
                self.update_extracted_shorelines_display(roi_id)
        logger.info(
            f"Available roi_ids from extracted shorelines: {ids_with_extracted_shorelines}"
        )
         
        # get the ROIs and check if they have settings 
        if self.rois is not None:
            roi_settings = self.rois.get_roi_settings()
            logger.info(f"Checking roi_settings for missing ROIs: {roi_settings}")
            # check if any of the ROIs were missing in in the data directory
            missing_directories = common.get_missing_roi_dirs(roi_settings)
            logger.info(f"Missing directories: {missing_directories}")
            # raise a warning message if any of the ROIs were missing in the data directory
            exception_handler.check_if_dirs_missing(missing_directories,data_path)

    def load_gdf_config(self, filepath: str) -> None:
        """Load features from GeoDataFrame located in geojson file at filepath onto map.

        Features in config file should contain a column named "type" which contains one of the
        following possible feature types: "roi", "shoreline", "transect", "bbox".

        Args:
            filepath (str): full path to config_gdf.geojson
        """

        gdf = geodata_processing.read_gpd_file(filepath)
        gdf = common.stringify_datetime_columns(gdf)

        # each possible type of feature and the columns that should be loaded
        feature_types = {
            "bbox": ["geometry"],
            "roi": ["id", "geometry"],
            "transect": list(Transects.COLUMNS_TO_KEEP),
            "shoreline": ["geometry"],
            "shoreline_extraction_area": ["geometry"],
        }

        for feature_name, columns in feature_types.items():
            feature_gdf = self._extract_feature_gdf(gdf, feature_name, columns)
            if feature_name == "roi":
                exception_handler.check_if_gdf_empty(
                    feature_gdf, "ROIs", "Cannot load empty ROIs onto map"
                )
                if self.rois is None:
                    self.rois = ROI(rois_gdf=feature_gdf)
                    self.load_feature_on_map(
                        feature_name, gdf=feature_gdf, zoom_to_bounds=True
                    )
                elif self.rois is not None:
                    # add the new roi to the existing rois
                    self.rois = self.rois.add_geodataframe(feature_gdf)
                    # load the new rois onto the map
                    self.add_feature_on_map(self.rois, feature_name)
            else:
                # load shorelines, transects, or bbox features onto the map
                self.load_feature_on_map(
                    feature_name, gdf=feature_gdf, zoom_to_bounds=True
                )
        del gdf

    def _extract_feature_gdf(
        self, gdf: gpd.GeoDataFrame, feature_type: str, columns: List[str]
    ) -> gpd.GeoDataFrame:
        """
        Extracts a GeoDataFrame of features of a given type and specified columns from a larger GeoDataFrame.

        Args:
            gdf (gpd.GeoDataFrame): The GeoDataFrame containing the features to extract.
            feature_type (str): The type of feature to extract.
            columns (List[str]): A list of column names to extract from the GeoDataFrame.

        Returns:
            gpd.GeoDataFrame: A new GeoDataFrame containing only the features of the specified type and columns.

        Raises:
            ValueError: Raised when feature_type or any of the columns specified do not exist in the GeoDataFrame.
        """
        # Check if feature_type exists in the GeoDataFrame
        if "type" not in gdf.columns:
            raise ValueError(
                f"Column 'type' does not exist in the GeoDataFrame. Incorrect config_gdf.geojson loaded"
            )

        # select only the columns that are in the gdf
        keep_columns = [col for col in columns if col in gdf.columns]

        # If no columns from columns list exist in the GeoDataFrame, raise an error
        if not keep_columns:
            raise ValueError(
                f"None of the columns {columns} exist in the GeoDataFrame."
            )

        # select only the features that are of the correct type and have the correct columns
        feature_gdf = gdf[gdf["type"] == feature_type][keep_columns]

        return feature_gdf

    def preview_available_images(self):
        """
        Preview the available satellite images for selected regions of interest (ROIs).

        This function checks if ROIs exist and if one has been selected. It then retrieves
        the start and end dates from the settings and iterates over each selected ROI ID.
        For each ROI, it extracts the polygonal geometry, queries the satellite image collections
        using `count_images_in_ee_collection`, and prints the count of available images for each
        satellite.

        It provides a progress bar using `tqdm` to indicate the processing of each ROI.

        Attributes:
        rois (object): An object that should contain the ROIs, including a GeoDataFrame (`gdf` attribute)
                    with "id" and "geometry" columns.
        selected_set (iterable): A set or list of ROI IDs that have been selected for processing.
        settings (dict): A dictionary containing configuration settings, including "dates" which is
                        a list containing the start and end date in the format ['YYYY-MM-DD', 'YYYY-MM-DD'].

        Raises:
        Exception: If no ROIs are provided, if the ROIs GeoDataFrame is empty, or if no ROI has been selected.

        Prints:
        The ROI ID and the count of available images for each satellite.

        Example usage:
        >>> self.rois = <...>  # Load ROIs into the object
        >>> self.selected_set = {1, 2, 3}  # Example IDs of selected ROIs
        >>> self.settings = {"dates": ['2022-01-01', '2022-12-31']}
        >>> preview_available_images()
        ROI ID: 1
        L5: 10 images
        L7: 8 images
        L8: 12 images
        L9: 5 images
        S2: 11 images
        """
        # Get the months list from the settings or use the default list
        months_list = self.settings.get("months_list", [1,2,3,4,5,6,7,8,9,10,11,12])
        # Get the cloud cover percentage from the settings and convert to an int if it is less than 1
        prc_cloud_cover = self.get_settings().get("cloud_thresh",95)
        if prc_cloud_cover < 1 :
            prc_cloud_cover = prc_cloud_cover * 100
        # check that ROIs exist and one has been clicked
        exception_handler.check_if_None(self.rois, "ROI")
        exception_handler.check_if_gdf_empty(self.rois.gdf, "ROI")
        exception_handler.check_selected_set(self.selected_set)
        # get the start and end date to check available images
        start_date, end_date = self.settings["dates"]
        # for each selected ID return the images available for each site
        for roi_id in tqdm(self.selected_set, desc="Processing", leave=False):
            polygon = common.get_roi_polygon(self.rois.gdf, roi_id)
            if polygon:
                # only get the imagery in tier 1
                images_count = count_images_in_ee_collection(
                    polygon,
                    start_date,
                    end_date,
                    satellites=set(self.settings["sat_list"]),
                    max_cloud_cover=prc_cloud_cover,
                    tiers=[1],
                    months_list=months_list,
                )
                satellite_messages = [f"\nROI ID: {roi_id}"]
                for sat in self.settings["sat_list"]:
                    satellite_messages.append(f"{sat}: {images_count[sat]} images")

                print("\n".join(satellite_messages))

    def get_selected_ids(self, selected_ids: set = None) -> set:
        """
        If selected_ids is not provided, return the selected_set from the map.
        If selected_ids is provided, update the selected_set with the new selected_ids.

        Args:
            selected_ids (set, optional): A set of selected IDs. Defaults to None.

        Returns:
            set: The selected IDs.

        Raises:
            Exception: If selected_ids is not a set or list of ROI IDs.
        """
        if isinstance(selected_ids, str):
            selected_ids = [selected_ids]

        # if no selected_ids were passed in then use the selected_set from the map
        if not selected_ids:
            selected_ids = list(getattr(self, "selected_set", []))
        else:  # if selected_ids were passed in then update the selected_set
            if isinstance(selected_ids, list):
                selected_ids = set(selected_ids)
            if isinstance(selected_ids, set):
                self.selected_set = selected_ids
            else:
                raise Exception("selected_ids must be a set or list of ROI IDs")
        return selected_ids

    def make_roi_settings(self,
                          rois: gpd.GeoDataFrame=gpd.GeoDataFrame(), 
                          settings: dict = {},
                          selected_ids: set = None,
                          file_path: str = None) -> None:
        """
        Create ROI settings for downloading imagery based on the provided inputs.

        Args:
            rois (gpd.GeoDataFrame): A GeoDataFrame containing the ROIs.
            settings (dict, optional): Additional settings for creating ROI settings. Defaults to an empty dictionary.
            selected_ids (set, optional): A set of selected ROI IDs. Defaults to None.
            file_path (str, optional): The file path where the downloaded imagery will be saved. Defaults to None.

        Returns:
            None: This function does not return any value.

        """
        # Get the location where the downloaded imagery will be saved
        if not file_path:
            file_path = os.path.abspath(os.path.join(os.getcwd(), "data"))
        # used to uniquely identify the folder where the imagery will be saved
        # example  ID_12_datetime06-05-23__04_16_45
        date_str = file_utilities.generate_datestring()
        # get only the ROIs whose IDs are in the selected_ids
        filtered_gdf = rois[rois['id'].isin(selected_ids)]
        geojson_str = filtered_gdf.to_json()
        geojson_dict = json.loads(geojson_str)
        # Create a list of download settings for each ROI
        roi_settings = common.create_roi_settings(
            settings, geojson_dict, file_path, date_str
        )
        return roi_settings
       


    def download_imagery(self,rois:gpd.GeoDataFrame=None, settings:dict={},selected_ids:set=None,file_path:str=None) -> None:
        """
        Downloads all images for the selected ROIs  from Landsat 5, Landsat 7, Landsat 8 and Sentinel-2  covering the area of interest and acquired between the specified dates.
        The downloaded imagery for each ROI is stored in a directory that follows the convention
        ID_{ROI}_datetime{current date}__{time}' ex.ID_0_datetime04-11-23__10_20_48. The files are saved as jpgs in a subdirectory
        'jpg_files' in a subdirectory 'preprocessed' which contains subdirectories for RGB, NIR, and SWIR jpg imagery. The downloaded .TIF images are organised in subfolders, divided
        by satellite mission. The bands are also subdivided by pixel resolution.

        Raises:
            Exception: raised if settings is missing
            Exception: raised if 'dates','sat_list', and 'landsat_collection' are not in settings
            Exception: raised if no ROIs have been selected
        """
        # if the map does not exist and the settings are not provided, raise an error
        if not settings:
            settings = self.get_settings()
        else: # if settings were provided then update the settings
            settings =self.set_settings(**settings)
        
        # get the selected_ids from the map or the selected_ids passed in
        selected_ids = self.get_selected_ids(selected_ids)
        # should the selected ids be a set or a list?

        # Create an ROI object from the ROI geodataframe passed in
        if rois is not None:
            self.rois = ROI(rois_gdf=rois)
<<<<<<< HEAD
                
=======
        
        # get the ROIs geodataframe from the ROI object
        rois = self.rois.gdf    
        # check if the settings have the necessary keys, and that the selected_ids are in the ROIs
>>>>>>> 585ae5b6
        self.validate_download_imagery_inputs(settings,selected_ids,rois)
        
        # Does the ROI loaded in have the settings for the selected ROIs?
        roi_settings = self.rois.get_roi_settings(selected_ids)
        # if the roi id is missing from the ROI settings then it will contain {roi_id:{}}
        if roi_settings:
            # Its possible not all the ROIs selected on the map have been downloaded before so it may be necessary to add their settings to the ROI settings so they get downloaded
            missing_ids = set(selected_ids) - set(roi_settings.keys())
            missing_roi_settings = self.make_roi_settings(rois=rois,settings=settings,selected_ids=missing_ids,file_path=file_path)
            roi_settings.update(missing_roi_settings)
            # the user might have updated the date range or other settings so update the ROI settings
            roi_settings = common.update_roi_settings_with_global_settings(roi_settings,settings)
        if not roi_settings:
            # if ROI settings is empty it means the ROIs have ALL not been download before and weren't loaded in from a download session
            # create the ROI settings for the selected ROIs
            roi_settings = self.make_roi_settings(rois,settings,selected_ids,file_path)
            
        # update the ROI settings with the settings for the selected ROIs
        self.rois.set_roi_settings(roi_settings)
        # create a list of settings for each ROI, which will be used to download the imagery
        inputs_list = list(roi_settings.values())
        logger.info(f"inputs_list {inputs_list}")

        # Save settings used to download rois and the objects on map to config files
        self.save_config()

        # 1. Get the cloud cover percentage from the settings and convert to an int if it is less than 1
        prc_cloud_cover = settings.get("cloud_thresh",95)
        if prc_cloud_cover < 1 :
            prc_cloud_cover = prc_cloud_cover * 100
        
        # 2. For each ROI use download settings to download imagery and save to jpg
        print("Download in progress")
        # for each ROI use the ROI settings to download imagery and save to jpg
        for inputs_for_roi in tqdm(inputs_list, desc="Downloading ROIs"):
            SDS_download.retrieve_images(
                inputs_for_roi,
                cloud_threshold=settings.get("cloud_thresh"),
                cloud_mask_issue=settings.get("cloud_mask_issue"),
                save_jpg=True,
                apply_cloud_mask=settings.get("apply_cloud_mask", True),
                months_list = settings.get("months_list",[1,2,3,4,5,6,7,8,9,10,11,12]),
                prc_cloud_cover = prc_cloud_cover,
            )
        if settings.get("image_size_filter", True):
            common.filter_images_by_roi(roi_settings)

        logger.info("Done downloading")


    def load_json_config(self, filepath: str,) -> dict:
        """
        Loads a .json configuration file specified by the user.
        Updates the coastseg_map.settings with the settings from the config file.

        Args:
            self (object): CoastsegMap instance
            filepath (str): The filepath to the json config file

        Returns:
            dict: The json data loaded from the file

        Raises:
            FileNotFoundError: If the config file is not found
            MissingDirectoriesError: If one or more directories specified in the config file are missing

        """
        logger.info(f"Loading json config from filepath: {filepath}")
        exception_handler.check_if_None(self.rois)

        json_data = file_utilities.read_json_file(filepath, raise_error=True)
        json_data = json_data or {}
        # Replace coastseg_map.settings with settings from config file
        settings = common.load_settings(
            new_settings=json_data,
        )
        self.set_settings(**settings)
        return json_data
        

    
    def load_config_files(self,  data_path: str,config_geojson_path:str, config_json_path:str) -> None:
        """Loads the configuration files from the specified directory
            Loads config_gdf.geojson first, then config.json.
        - config.json relies on config_gdf.geojson to load the rois on the map
        Args:
            data_path (str): Path to the directory where downloaded data will be saved.
            config_geojson_path (str): Path to the config_gdf.geojson file.
            config_json_path (str): Path to the config.json file.
        Raises:
            Exception: Raised if config files are missing.
        Returns:
            bool: True if both config files exist, False otherwise.
        """
        # if config_gdf.geojson does not exist, then this might be the wrong directory
        if not file_utilities.file_exists(config_geojson_path, "config_gdf.geojson"):
            return False

        # config.json contains all the settings for the map, shorelines and transects it must exist
        if not file_utilities.file_exists(config_json_path, "config.json"):
            raise Exception(f"config.json file missing at {config_json_path}")

        # load the config files
        # load general settings from config.json file
        self.load_gdf_config(config_geojson_path)
        json_data = self.load_json_config(config_json_path)
        # creates a dictionary mapping ROI IDs to their extracted settings from json_data
        roi_settings = common.process_roi_settings(json_data, data_path)
        # Make sure each ROI has the specific settings for its save location, its ID, coordinates etc.
        if hasattr(self, "rois"):
            self.rois.update_roi_settings(roi_settings)

        logger.info(f"roi_settings: {roi_settings} loaded from {config_json_path}")
        
        # update the config.json files with the filepath of the data directory on this computer
        common.update_downloaded_configs(roi_settings)
        # return true if both config files exist
        return True

                
    def save_config(self, filepath: str = None,selected_only:bool=True,roi_ids:list=None) -> None:
        """saves the configuration settings of the map into two files
            config.json and config_gdf.geojson
            Saves the inputs such as dates, landsat_collection, satellite list, an  d ROIs
            Saves the settings such as preprocess settings
        Args:
            file_path (str, optional): path to directory to save config files. Defaults to None.
            selected_only (bool, optional): If True, only the selected ROIs will be saved. Defaults to True.
            roi_ids (list, optional): A list of ROI IDs to save. Defaults to None.
            
        Raises:
            Exception: raised if self.settings is missing
            ValueError: raised if any of "dates", "sat_list", "landsat_collection" is missing from self.settings
            Exception: raised if self.rois is missing
            Exception: raised if selected_layer is missing
        """
        settings = self.get_settings()
        
        # if no rois exist on the map do not allow configs to be saved
        exception_handler.config_check_if_none(self.rois, "ROIs")
        
        if roi_ids == []:
            roi_ids = None
        
        # Only get the selected ROIs if selected_only is True
        if selected_only:
            if roi_ids is None:
                roi_ids = self.get_roi_ids()
                roi_ids = self.get_roi_ids(is_selected=True)
        else:
            if roi_ids is None:
                roi_ids = self.get_roi_ids()
                
        #@todo should I update the ROI settings with the currently loaded settings?
        if isinstance(roi_ids, str):
            roi_ids = [roi_ids]
        # if the rois do not have any settings then save the currently loaded settings to the ROIs
        if not self.rois.get_roi_settings():
            filtered_gdf = self.rois.gdf[self.rois.gdf['id'].isin(roi_ids)]
            geojson_str = filtered_gdf.to_json()
            geojson_dict = json.loads(geojson_str)
            # filepath_data = filepath or os.path.abspath(os.getcwd())
            filepath_data = filepath or os.path.abspath(os.path.join(os.getcwd(), "data"))
            roi_settings = common.create_roi_settings(
                settings, geojson_dict, filepath_data,
                )
            self.rois.set_roi_settings(roi_settings)
            
         # create dictionary of settings for each ROI to be saved to config.json
        selected_roi_settings = {
            roi_id: self.rois.roi_settings[roi_id] for roi_id in roi_ids
        }
        # combine the settings for each ROI with the rest of the currently loaded settings
        config_json = common.create_json_config(selected_roi_settings, settings)

        shorelines_gdf = (
            getattr(self.shoreline, "gdf", None) if self.shoreline else None
        )
        transects_gdf = getattr(self.transects, "gdf", None) if self.transects else None
        bbox_gdf = getattr(self.bbox, "gdf", None) if self.bbox else None
        ref_polygon_gdf = getattr(self.shoreline_extraction_area, "gdf", None) if self.shoreline_extraction_area else None
        
        # get the GeoDataFrame containing all the selected rois
        selected_rois = self.rois.gdf[self.rois.gdf["id"].isin(roi_ids)]
        logger.info(f"selected_rois: {selected_rois}")

        # save all selected rois, shorelines, transects and bbox to config GeoDataFrame
        if selected_rois is not None:
            if not selected_rois.empty:
                epsg_code = selected_rois.crs
        # config should always be in epsg 4326
        epsg_code = '4326'        
        config_gdf = common.create_config_gdf(
            selected_rois,
            shorelines_gdf=shorelines_gdf,
            transects_gdf=transects_gdf,
            bbox_gdf=bbox_gdf,
            epsg_code=epsg_code,
            shoreline_extraction_area_gdf = ref_polygon_gdf
        )
        logger.info(f"config_gdf: {config_gdf} ")

        def save_config_files(config_json, config_gdf, path):
            """Helper function to save config files."""
            file_utilities.config_to_file(config_json, path)
            file_utilities.config_to_file(config_gdf, path)

        if filepath:
            # save the config.json and config_gdf.geojson immediately to the filepath directory
            save_config_files(config_json, config_gdf, filepath)
            print(f"Saved config files to {filepath}")
        else:
            is_downloaded = common.were_rois_downloaded(self.rois.get_roi_settings(), roi_ids)
            # if  data has been downloaded before then inputs have keys 'filepath' and 'sitename'
            if is_downloaded:
                # write config_json file to each directory where a roi was saved
                roi_ids = config_json["roi_ids"]
                for roi_id in roi_ids:
                    sitename = str(config_json[roi_id]["sitename"])
                    filepath = os.path.abspath(
                        os.path.join(config_json[roi_id]["filepath"], sitename)
                    )
                    save_config_files(config_json, config_gdf, filepath)
                print("Saved config files for each ROI")
            else:
                # if data is not downloaded save to coastseg directory
                filepath = os.path.abspath(os.getcwd())
                save_config_files(config_json, config_gdf, filepath)
                print(f"Saved config files for each ROI to {filepath}")

    def set_settings(self, **kwargs):
        """
        Saves the settings for downloading data by updating the `self.settings` dictionary with the provided key-value pairs.
        If any of the keys are missing, they will be set to their default value as specified in `default_settings`.

        Example: set_settings(sat_list=sat_list, dates=dates,**more_settings)

        Args:
        **kwargs: Keyword arguments representing the key-value pairs to be added to or updated in `self.settings`.

        Returns:
        None
        """
        logger.info(f"New Settings: {kwargs}")
        # logger.info(f"OLD Settings: {self.settings}")
        # Check if any of the keys are missing
        # if any keys are missing set the default value
        self.default_settings = {
            "landsat_collection": "C02",
            "dates": ["2017-12-01", "2018-01-01"],
            "months_list":[1,2,3,4,5,6,7,8,9,10,11,12],
            "sat_list": ["L8"],
            "cloud_thresh": 0.5,
            "dist_clouds": 300,
            "output_epsg": 4326,
            "check_detection": False,
            "adjust_detection": False,
            "save_figure": True,
            "min_beach_area": 4500,
            "min_length_sl": 100,
            "cloud_mask_issue": False,
            "sand_color": "default",
            "pan_off": "False",
            "max_dist_ref": 25,
            "along_dist": 25,
            "min_points": 3,
            "max_std": 15,
            "max_range": 30,
            "min_chainage": -100,
            "multiple_inter": "auto",
            "prc_multiple": 0.1,
            "apply_cloud_mask": True,
            "image_size_filter": True,
            "drop_intersection_pts": False,
        }

        # Function to parse dates with flexibility for different formats
        def parse_date(date_str):
            for fmt in ("%Y-%m-%dT%H:%M:%S", "%Y-%m-%d"):
                try:
                    return datetime.strptime(date_str, fmt).strftime("%Y-%m-%d")
                except ValueError:
                    continue
            raise ValueError(f"Date format for {date_str} not recognized.")

        # Update the settings with the new key-value pairs
        self.settings.update(kwargs)

        # Special handling for 'dates'
        if "dates" in kwargs:
            self.settings["dates"] = [parse_date(d) for d in kwargs["dates"]]

        for key, value in self.default_settings.items():
            self.settings.setdefault(key, value)

        logger.info(f"Set Settings: {self.settings}")
        return self.settings.copy()

    def get_settings(self):
        """
        Retrieves the current settings.

        Returns:
            dict: A dictionary containing the current settings.

        Raises:
            Exception: If no settings are found. Click save settings or load a config file.

        """
        SETTINGS_NOT_FOUND = (
            "No settings found. Click save settings or load a config file."
        )
        if self.settings is None or self.settings == {}:
            raise Exception(SETTINGS_NOT_FOUND)
        return self.settings

    def update_transects_html(self, feature: dict, **kwargs):
        """
        Modifies the HTML when a transect is hovered over.

        Args:
            feature (dict): The transect feature.
            **kwargs: Additional keyword arguments.

        Returns:
            None

        """
        properties = feature["properties"]
        transect_id = properties.get("id", "unknown")
        slope = properties.get("slope", "unknown")
        distance = properties.get("distance", "unknown")
        feature_x = properties.get("feature_x", "unknown")
        feature_y = properties.get("feature_y", "unknown")
        nearest_x = properties.get("nearest_x", "unknown")
        nearest_y = properties.get("nearest_y", "unknown")
        variables = [distance, feature_x, feature_y, nearest_x, nearest_y]

        def is_unknown_or_None_or_nan(value):
            if isinstance(value, str):
                return True
            if not value:
                return True
            elif math.isnan(value):
                return True

        # Conditional rounding or keep as 'unknown'
        distance = (
            round(float(distance), 3)
            if not is_unknown_or_None_or_nan(distance)
            else "unknown"
        )
        feature_x = (
            round(float(feature_x), 6)
            if not is_unknown_or_None_or_nan(feature_x)
            else "unknown"
        )
        feature_y = (
            round(float(feature_y), 6)
            if not is_unknown_or_None_or_nan(feature_y)
            else "unknown"
        )
        nearest_x = (
            round(float(nearest_x), 6)
            if not is_unknown_or_None_or_nan(nearest_x)
            else "unknown"
        )
        nearest_y = (
            round(float(nearest_y), 6)
            if not is_unknown_or_None_or_nan(nearest_y)
            else "unknown"
        )

        self.feature_html.value = (
            "<div style='max-width: 230px; max-height: 200px; overflow-x: auto; overflow-y: auto'>"
            "<b>Transect</b>"
            f"<p>Id: {transect_id}</p>"
            f"<p>Slope: {slope}</p>"
            f"<p>Distance btw slope and transect: {distance}</p>"
            f"<p>Transect (x,y):({feature_x},{feature_y})</p>"
            f"<p>Nearest Slope (x,y):({nearest_x},{nearest_y})</p>"
        )

    def update_extracted_shoreline_html(self, feature, **kwargs):
        """
        Modifies the HTML content when an extracted shoreline is hovered over.

        Args:
            feature (dict): The extracted shoreline feature.
            **kwargs: Additional keyword arguments.

        Returns:
            None

        """
        # Modifies html when extracted shoreline is hovered over
        properties = feature["properties"]
        date = properties.get("date", "unknown")
        cloud_cover = properties.get("cloud_cover", "unknown")
        satname = properties.get("satname", "unknown")
        geoaccuracy = properties.get("geoaccuracy", "unknown")

        self.feature_html.value = (
            "<div style='max-width: 230px; max-height: 200px; overflow-x: auto; overflow-y: auto'>"
            "<b>Extracted Shoreline</b>"
            f"<p>Date: {date}</p>"
            f"<p>Geoaccuracy: {geoaccuracy}</p>"
            f"<p>Cloud Cover: {cloud_cover}</p>"
            f"<p>Satellite Name: {satname}</p>"
        )

    def update_roi_html(self, feature, **kwargs):
        # Modifies html when roi is hovered over
        values = defaultdict(lambda: "unknown", feature["properties"])
        self.roi_html.value = """ 
        <div style='max-width: 230px; max-height: 200px; overflow-x: auto; overflow-y: auto'>
        <b>ROI</b>
        <p>Id: {}</p>
        """.format(
            values["id"],
        )

    def update_shoreline_html(self, feature, **kwargs):
        """
        Modifies the HTML content when a shoreline is hovered over.

        Args:
            feature (dict): The shoreline feature.
            **kwargs: Additional keyword arguments.

        Returns:
            None

        """
        # Modifies html when shoreline is hovered over
        properties = feature["properties"]
        shoreline_id = properties.get("id", "unknown")
        mean_sig_waveheight = properties.get("MEAN_SIG_WAVEHEIGHT", "unknown")
        tidal_range = properties.get("TIDAL_RANGE", "unknown")
        erodibility = properties.get("ERODIBILITY", "unknown")
        river_label = properties.get("river_label", "unknown")
        sinuosity_label = properties.get("sinuosity_label", "unknown")
        slope_label = properties.get("slope_label", "unknown")
        turbid_label = properties.get("turbid_label", "unknown")
        csu_id = properties.get("CSU_ID", "unknown")

        self.feature_html.value = (
            "<div style='max-width: 230px; max-height: 200px; overflow-x: auto; overflow-y: auto'>"
            "<b>Shoreline</b>"
            f"<p>ID: {shoreline_id}</p>"
            f"<p>Mean Sig Waveheight: {mean_sig_waveheight}</p>"
            f"<p>Tidal Range: {tidal_range}</p>"
            f"<p>Erodibility: {erodibility}</p>"
            f"<p>River: {river_label}</p>"
            f"<p>Sinuosity: {sinuosity_label}</p>"
            f"<p>Slope: {slope_label}</p>"
            f"<p>Turbid: {turbid_label}</p>"
            f"<p>CSU_ID: {csu_id}</p>"
        )

    def get_all_roi_ids(self) -> List[str]:
        """
        Return a list of all ROI IDs.

        Args:
            None.

        Returns:
            A list of all ROI IDs.

        Raises:
            None.
        """
        if self.rois is None:
            return []
        if self.rois.gdf.empty:
            return []
        if not hasattr(self.rois, "gdf"):
            return []
        if "id" not in self.rois.gdf.columns:
            return []
        return self.rois.gdf["id"].tolist()

    def get_any_available_roi_id(self) -> List[str]:
        roi_ids = self.get_roi_ids(is_selected=True)
        if roi_ids == []:
            roi_ids = self.get_all_roi_ids()
            if roi_ids == []:
                return roi_ids
            roi_ids = roi_ids[0]
        return roi_ids

    def load_extracted_shoreline_files(self) -> None:
        """
        Loads extracted shoreline files for each ROI and adds them to the map.
        Raises:
            Exception: If no extracted shorelines could be loaded.
        """
        exception_handler.config_check_if_none(self.rois, "ROIs")
        # load extracted shorelines for either a selected ROI or the first ROI if no ROI is selected
        roi_ids = self.get_any_available_roi_id()
        # set of roi ids that didn't have missing shorelines
        rois_no_extracted_shorelines = set()
        # for each ROI that has extracted shorelines load onto map
        for roi_id in roi_ids:
            filepath = self.rois.roi_settings[roi_id]["filepath"]
            sitename = self.rois.roi_settings[roi_id]["sitename"]
            roi_path = os.path.join(filepath, sitename)
            glob_str = os.path.abspath(roi_path + os.sep + "*shoreline*")
            extracted_sl_gdf = None
            shoreline_settings = None
            extracted_shoreline_dict = None
            for file in glob.glob(glob_str):
                if file.endswith(".geojson"):
                    # load GeoDataFrame
                    extracted_sl_gdf = geodata_processing.read_gpd_file(file)
                if file.endswith(".json"):
                    if "settings" in os.path.basename(file):
                        shoreline_settings = file_utilities.load_data_from_json(file)
                    if "dict" in os.path.basename(file):
                        extracted_shoreline_dict = file_utilities.load_data_from_json(
                            file
                        )
            # If any of the extracted shoreline files are missing, skip to next ROI
            if extracted_sl_gdf is None:
                logger.info(
                    f"ROI {roi_id} didn't have extracted shoreline files to load"
                )
                rois_no_extracted_shorelines.add(roi_id)
                # set this roi's entry in extracted shorelines dict to None because there was no shoreline extracted
                self.rois.add_extracted_shoreline(None, roi_id)
                continue
            else:
                extracted_shorelines = extracted_shoreline.Extracted_Shoreline()
                extracted_shorelines = extracted_shorelines.load_extracted_shorelines(
                    extracted_shoreline_dict, shoreline_settings, extracted_sl_gdf
                )
                self.rois.add_extracted_shoreline(extracted_shorelines, roi_id)
                logger.info(
                    f"ROI {roi_id} successfully loaded extracted shorelines: {self.rois.get_extracted_shoreline(roi_id)}"
                )
        if len(rois_no_extracted_shorelines) > 0:
            logger.warning(
                f"The following ROIs didn't have extracted shoreline files to load: {rois_no_extracted_shorelines}\n"
            )
        rois_with_shorelines = set(roi_ids) - rois_no_extracted_shorelines
        if len(rois_with_shorelines) > 0:
            print(f"Loaded Extracted Shorelines for ROIs {rois_with_shorelines}")
        elif len(rois_with_shorelines) == 0:
            raise Exception("No extracted shorelines could be loaded")

    def extract_shoreline_for_roi(
        self,
        roi_id: str,
        rois_gdf: gpd.GeoDataFrame,
        shoreline_gdf: gpd.GeoDataFrame,
        settings: dict,
        session_path: str=None,
        shoreline_extraction_area: gpd.GeoDataFrame = None,
    ) -> Optional[extracted_shoreline.Extracted_Shoreline]:
        """
        Extracts the shoreline for a given ROI and returns the extracted shoreline object.

        Parameters:
        - roi_id (str): the ID of the ROI to extract the shoreline from
        - rois_gdf (geopandas.GeoDataFrame): the GeoDataFrame containing all the ROIs
        - shoreline_gdf (geopandas.GeoDataFrame): the GeoDataFrame containing the shoreline
        - settings (dict): the settings to use for the shoreline extraction


        Returns:
        - extracted_shoreline.Extracted_Shoreline or None: the extracted shoreline object for the ROI, or None if an error occurs

        Raises:
        - No exceptions are raised by this function.
        """
        try:
            logger.info(f"Extracting shorelines from ROI with the id: {roi_id}")
            roi_settings = self.rois.get_roi_settings(roi_id)
            single_roi = common.extract_roi_by_id(rois_gdf, roi_id)
            # Clip shoreline to specific roi
            shoreline_in_roi = gpd.clip(shoreline_gdf, single_roi)
            # extract shorelines from ROI
            extracted_shorelines = extracted_shoreline.Extracted_Shoreline()
            extracted_shorelines = extracted_shorelines.create_extracted_shorelines(
                roi_id,
                shoreline_in_roi,
                roi_settings,
                settings,
                output_directory=session_path,
                shoreline_extraction_area = shoreline_extraction_area
            )
            logger.info(f"extracted_shoreline_dict[{roi_id}]: {extracted_shorelines}")
            return extracted_shorelines
        except exceptions.Id_Not_Found as id_error:
            logger.warning(
                f"exceptions.Id_Not_Found {id_error} {traceback.format_exc()}"
            )
            print(f"ROI with id {roi_id} was not found. \n Skipping to next ROI")
        except exceptions.No_Extracted_Shoreline as no_shoreline:
            logger.warning(f"{roi_id}: {no_shoreline} {traceback.format_exc()}")
            print(f"{roi_id}: {no_shoreline}")
        except Exception as e:
            logger.warning(
                f"An error occurred while extracting shoreline for ROI {roi_id}: {e} \n {traceback.format_exc()}"
            )
            print(
                f"An error occurred while extracting shoreline for ROI {roi_id}. \n Skipping to next ROI \n {e} \n {traceback.format_exc()}"
            )

        return None

    def update_settings_with_accurate_epsg(self,gdf:gpd.GeoDataFrame):
        """Updates settings with the most accurate epsg code based on lat and lon if output epsg
        was 4326 or 4327.
        """
        settings = self.get_settings()
        if hasattr(gdf,"crs"):
            new_espg = common.get_most_accurate_epsg(
                settings.get("output_epsg", 4326), gdf
            )
            self.set_settings(output_epsg=new_espg)
        else:
            raise Exception("The GeoDataFrame does not have a crs attribute")
        return self.get_settings()
        

    def validate_transect_inputs(self, settings:dict, roi_ids:list=None):
        # ROIs,settings, roi-settings cannot be None or empty
        exception_handler.check_if_empty_string(self.get_session_name(), "session name")
        # ROIs, transects, and extracted shorelines must exist
        exception_handler.check_if_None(self.rois, "ROIs")
        exception_handler.check_if_None(self.transects, "transects")
        exception_handler.check_empty_dict(
            self.rois.get_all_extracted_shorelines(), "extracted_shorelines"
        )
        # settings must contain key 'along_dist'
        exception_handler.check_if_subset(
            set(["along_dist"]), set(list(settings.keys())), "settings"
        )
        # if no rois are selected throw an error
        # exception_handler.check_selected_set(self.selected_set)
        # # ids of ROIs that have had their shorelines extracted
        # extracted_shoreline_ids = set(
        #     list(self.rois.get_all_extracted_shorelines().keys())
        # )
        # # Get ROI ids that are selected on map and have had their shorelines extracted
        # roi_ids = list(extracted_shoreline_ids & self.selected_set)
        # if none of the selected ROIs on the map have had their shorelines extracted throw an error
        exception_handler.check_if_list_empty(roi_ids)



    def validate_extract_shoreline_inputs(self,roi_ids:list=None,settings:dict=None):
        # ROIs,settings, roi-settings cannot be None or empty
        if not settings:
            settings = self.get_settings()
        if not roi_ids:
            # if no rois are selected throw an error
            exception_handler.check_selected_set(self.selected_set)

        exception_handler.check_if_empty_string(self.get_session_name(), "session name")
        # ROIs, transects,shorelines and a bounding box must exist
        exception_handler.validate_feature(self.rois, "roi")
        exception_handler.validate_feature(self.shoreline, "shoreline")
        exception_handler.validate_feature(self.transects, "transects")
        # exception_handler.validate_feature(self.bbox, "bounding box")
        # ROI settings must not be empty
        if hasattr(self.rois, "roi_settings"):
            exception_handler.check_empty_dict(self.rois.roi_settings, "roi_settings")
        else:
            raise Exception("None of the ROIs have been downloaded on this machine or the location where they were downloaded has been moved. Please download the ROIs again.")

        # settings must contain keys "dates", "sat_list", "landsat_collection"
        superset = set(list(settings.keys()))
        exception_handler.check_if_subset(
            set(["dates", "sat_list", "landsat_collection"]), superset, "settings"
        )


        # roi_settings must contain roi ids in selected set
        superset = set(list(self.rois.roi_settings.keys()))
        error_message = "To extract shorelines you must first select ROIs and have the data downloaded."
        exception_handler.check_if_subset(
            self.selected_set, superset, "roi_settings", error_message
        )
        # get only the rois with missing directories that are selected on the map
        roi_ids = self.get_roi_ids(is_selected=True)
        # check if any of the ROIs are missing their downloaded data directory
        missing_directories = common.get_missing_roi_dirs(self.rois.get_roi_settings(),roi_ids)
        # raise an warning if any of the selected ROIs were not downloaded 
        exception_handler.check_if_dirs_missing(missing_directories)
        

    def validate_download_imagery_inputs(self,settings:dict=None,selected_ids:set=None,roi_gdf:gpd.GeoDataFrame=None):
        """
        Validates the inputs required for downloading imagery.

        This method checks if the necessary settings are present and if the selected layer contains the selected ROI.

        Raises:
            SubsetError: If the required settings keys are not present in the settings.
            EmptyLayerError: If the selected layer is empty.
            EmptyROILayerError: If the selected layer does not contain any ROI.
        """
        if settings is None:
            raise Exception("Settings are missing")
        # Ensure the required keys are present in the settings
        required_settings_keys = set(["dates", "sat_list", "landsat_collection"])
        superset = set(list(settings.keys()))
        exception_handler.check_if_subset(required_settings_keys, superset, "settings")
        dates=settings.get("dates", [])
        if dates == []:
            raise Exception('No dates provided to download imagery. Please provide a start date and end date in the format "YYYY-MM-DD". Example  ["2017-12-01", "2018-01-01"]')
        dates = [datetime.strptime(_, "%Y-%m-%d") for _ in dates]
        if dates[1] <= dates[0]:
            raise Exception("Verify that your dates are in the correct chronological order")
        if settings.get("sat_list", []) == []:
            raise Exception("No satellite list provided to download imagery")
        if settings.get("landsat_collection", "") == "":
            raise Exception("No landsat collection provided to download imagery")
        if settings.get("landsat_collection", "") == "CO2":
            raise Exception("Error CO2 is not a valid collection. Did you mean to use the landsat collection 'C02'?")
        
        if not selected_ids:
             raise Exception("No ROIs have been selected. Please enter the IDs of the ROIs you want to download imagery for")
        
        if roi_gdf is None:
            raise Exception("No ROIs provided to download imagery")
        if roi_gdf.empty:
            raise Exception("No ROIs provided to download imagery")
        filtered_gdf = roi_gdf[roi_gdf['id'].isin(selected_ids)]
        if filtered_gdf.empty:
            raise Exception("None of the selected ids were ids in ROIs. Please enter the IDs of the ROIs you want to download imagery for")
        

    def get_roi_ids(
        self, is_selected: bool = False, has_shorelines: bool = False
    ) -> list:
        """
        Get the IDs of the regions of interest (ROIs) that meet the specified criteria.

        Args:
            is_selected (bool, optional): Whether to consider only the selected ROIs on the map. Defaults to True.
            has_shorelines (bool, optional): Whether to consider only the ROIs that have extracted shorelines. Defaults to False.

        Returns:
            list: The IDs of the ROIs that meet the specified criteria.
        """
        if self.rois is None:
            return []
        roi_ids = self.get_all_roi_ids()
        if has_shorelines:
            roi_ids = set(self.rois.get_ids_with_extracted_shorelines())
        if is_selected:
            roi_ids = list(set(roi_ids) & self.selected_set)
        return roi_ids
        

    def extract_all_shorelines(self,roi_ids:list=None) -> None:
        """
        Extracts shorelines for all selected regions of interest (ROIs).

        This method performs the following steps:
        1. Validates the inputs for shoreline extraction.
        2. Retrieves the IDs of the selected ROIs.
        3. Updates the settings with the most accurate EPSG.
        4. Saves the updated configurations.
        5. Extracts shorelines for each selected ROI.
        6. Saves the ROI IDs that had extracted shorelines.
        7. Saves a session for each ROI.
        8. Computes transects for selected ROIs with extracted shorelines.
        9. Loads extracted shorelines to the map.
        10. Updates the available ROI IDs with extracted shorelines.

        Note: This method assumes that the necessary data structures and attributes are already initialized.

        Returns:
            None
        """
        # 1. validate the inputs for shoreline extraction exist: ROIs, transects,shorelines and a downloaded data for each ROI
        self.validate_extract_shoreline_inputs(roi_ids)

        # if ROI ids are not provided then get the selected ROI ids from the map
        if not roi_ids:
            roi_ids = self.get_roi_ids(is_selected=True)
            
        # get the ROIs and check if they have settings 
        if self.rois is not None:
            roi_settings = self.rois.get_roi_settings()
            # the user might have updated the date range or satellite list to extract shorelines from so update the ROI settings
            roi_settings = common.update_roi_settings_with_global_settings(roi_settings,self.get_settings())
            self.rois.set_roi_settings(roi_settings)
            logger.info(f"Checking roi_settings for missing ROIs: {roi_settings}")
            # check if any of the ROIs were missing in in the data directory
            missing_directories = common.get_missing_roi_dirs(roi_settings)
            logger.info(f"missing_directories: {missing_directories}")
            
        
        # remove the ROI IDs that are missing directories from the list of ROI IDs
        if len(missing_directories) > 0:
            original_roi_ids = roi_ids
            roi_ids = list(set(roi_ids) - set(missing_directories.keys()))
            if len(roi_ids) == 0:
                raise Exception(f"None of the selected ROIs {original_roi_ids} have been downloaded. Please download the ROIs again.")
        
        logger.info(f"roi_ids to extract shorelines from: {roi_ids}")
        #2. update the settings with the most accurate epsg
        if self.bbox:
            self.update_settings_with_accurate_epsg(self.bbox.gdf)
        else:
            # pick the first ROI ID and use it to update the settings with the most accurate epsg
            roi_id = roi_ids[0]
            single_roi = common.extract_roi_by_id(self.rois.gdf, roi_id)
            self.update_settings_with_accurate_epsg(single_roi)
            
        shoreline_extraction_area_gdf = getattr(self.shoreline_extraction_area, "gdf", None) if self.shoreline_extraction_area else None

        #3. get selected ROIs on map and extract shoreline for each of them
        for roi_id in tqdm(roi_ids, desc="Extracting Shorelines"):
            # Create the session for the selected ROIs
            session_path = self.create_session(self.get_session_name(), roi_id, save_config=True)
            print(f"Extracting shorelines from ROI with the id:{roi_id}")
            extracted_shorelines = self.extract_shoreline_for_roi(
                roi_id, self.rois.gdf, self.shoreline.gdf, self.get_settings(),session_path, shoreline_extraction_area_gdf
            )
            self.rois.add_extracted_shoreline(extracted_shorelines, roi_id)
            
            # update the extracted shorelines on the map if the map is available
            if extracted_shorelines is not None and self.map is not None:
                self.update_extracted_shorelines_display(roi_id)

        #4. save the ROI IDs that had extracted shoreline to observable variable roi_ids_with_extracted_shorelines
        ids_with_extracted_shorelines = self.get_roi_ids(
            is_selected=False, has_shorelines=True
        )
        # update the available ROI IDs and this will update the extracted shorelines on the map
        if ids_with_extracted_shorelines is None:
            self.id_container.ids = []
        elif not isinstance(ids_with_extracted_shorelines, list):
            self.id_container.ids = list(ids_with_extracted_shorelines)
        else:
            self.id_container.ids = ids_with_extracted_shorelines

        #4. save a session for each ROI under one session name
        self.save_session(roi_ids, save_transects=False)
            
        #5. Get ROI ids with retrieved shorelines and compute the shoreline transect intersections
        roi_ids_with_extracted_shorelines = self.get_roi_ids(has_shorelines=True)
        # get the transects for the selected ROIs with extracted shorelines
        selected_roi_ids = list(set(roi_ids) & set(roi_ids_with_extracted_shorelines))
        print(f"Selected ROIs with extracted shorelines: {selected_roi_ids}")
        if hasattr(self.transects, "gdf"):
            self.compute_transects(self.transects.gdf, self.get_settings(), selected_roi_ids)
            
        # update the available ROI IDs and this will update the extracted shorelines on the map
        ids_with_extracted_shorelines = self.update_roi_ids_with_shorelines()
        logger.info(
            f"Available roi_ids from extracted shorelines: {ids_with_extracted_shorelines}"
        )

    def get_cross_distance(
        self,
        roi_id: str,
        transects_in_roi_gdf: gpd.GeoDataFrame,
        settings: dict,
        output_epsg: int,
    ) -> Tuple[float, Optional[str]]:
        """
        Compute the cross shore distance of transects and extracted shorelines for a given ROI.

        Parameters:
        -----------
        roi_id : str
            The ID of the ROI to compute the cross shore distance for.
        transects_in_roi_gdf : gpd.GeoDataFrame
            All the transects in the ROI. Must contain the columns ["id", "geometry"]
        settings : dict
            A dictionary of settings to be used in the computation.
        output_epsg : int
            The EPSG code of the output projection.

        Returns:
        --------
        Tuple[float, Optional[str]]
            The computed cross shore distance, or 0 if there was an issue in the computation.
            The reason for failure, or '' if the computation was successful.
        """
        failure_reason = ""
        cross_distance = 0
        
        transects_in_roi_gdf = transects_in_roi_gdf.loc[:, ["id", "geometry"]]
        
        if transects_in_roi_gdf.empty:
            failure_reason = f"No transects intersect for the ROI {roi_id}"
            return cross_distance, failure_reason

        # Get extracted shorelines object for the currently selected ROI
        roi_extracted_shoreline = self.rois.get_extracted_shoreline(roi_id)

        if roi_extracted_shoreline is None:
            failure_reason = f"No extracted shorelines were found for the ROI {roi_id}"
        else:
            # Convert transects_in_roi_gdf to output_crs from settings
            transects_in_roi_gdf = transects_in_roi_gdf.to_crs(output_epsg)
            # Compute cross shore distance of transects and extracted shorelines
            extracted_shorelines_dict = roi_extracted_shoreline.dictionary
            cross_distance = extracted_shoreline.compute_transects_from_roi(
                extracted_shorelines_dict,
                transects_in_roi_gdf,
                settings,
            )
            if cross_distance == 0:
                failure_reason = "Cross distance computation failed"

        return cross_distance, failure_reason

    def compute_transects_per_roi(self, roi_gdf: gpd.GeoDataFrame, transects_gdf: gpd.GeoDataFrame, settings: dict, roi_id: str, output_epsg: int) -> None:
        """
        Computes the cross distance for transects within a specific region of interest (ROI).

        Args:
            roi_gdf (gpd.GeoDataFrame): GeoDataFrame containing the ROIs.
            transects_gdf (gpd.GeoDataFrame): GeoDataFrame containing the transects.
            settings (dict): Dictionary of settings.
            roi_id (str): ID of the ROI.
            output_epsg (int): EPSG code for the output coordinate reference system.

        Returns:
            None: The cross distance is computed and logged. If the cross distance is 0, a warning message is logged.
        """
        # get transects that intersect with ROI
        single_roi = common.extract_roi_by_id(roi_gdf, roi_id)
        # save cross distances by ROI id
        transects_in_roi_gdf = transects_gdf[
            transects_gdf.intersects(single_roi.unary_union)
        ]
        cross_distance, failure_reason = self.get_cross_distance(
            str(roi_id), transects_in_roi_gdf, settings, output_epsg
        )
        if cross_distance == 0:
            logger.warning(f"{failure_reason} for ROI {roi_id}")
            print(f"{failure_reason} for ROI {roi_id}")
        return cross_distance


    def compute_transects(
        self, transects_gdf: gpd.GeoDataFrame, settings: dict, roi_ids: list[str]
    ) -> dict:
        """Returns a dictionary that contains the intersection of each transect with the extracted shorelines for each ROI.
        Args:
            selected_rois (dict): rois selected by the user. Must contain the following fields:
                {'features': [
                    'id': (str) roi_id
                    'geometry':{
                        'type':Polygon
                        'coordinates': list of coordinates that make up polygon
                    }
                ],...}
            extracted_shorelines (dict): dictionary with roi_id keys that identify roi associates with shorelines
            {
                roi_id:{
                    dates: [datetime.datetime,datetime.datetime], ...
                    shorelines: [array(),array()]    }
            }

            settings (dict): settings used for CoastSat. Must have the following fields:
               'output_epsg': int
                    output spatial reference system as EPSG code
                'along_dist': int
                    alongshore distance considered caluclate the intersection

        Returns:
            dict: cross_distances_rois with format:
            { roi_id :  dict
                time-series of cross-shore distance along each of the transects. Not tidally corrected. }
        """
        
        self.validate_transect_inputs(settings,roi_ids)
        # user selected output projection
        output_epsg = "epsg:" + str(settings["output_epsg"])
        # for each ROI save cross distances for each transect that intersects each extracted shoreline
        for roi_id in tqdm(roi_ids, desc="Computing Cross Distance Transects"):
            cross_distance = self.compute_transects_per_roi(self.rois.gdf,transects_gdf, settings, roi_id, output_epsg)
            self.rois.add_cross_shore_distances(cross_distance, roi_id)
            # save all the files that use the cross distance (aka the timeseries of shoreline intersections along transects)
            session_path = self.create_session(self.get_session_name(), roi_id, save_config=False)
            self.save_transect_timeseries(session_path,self.rois.get_extracted_shoreline(roi_id),roi_id)


    def session_exists(self, session_name: str) -> bool:
            """
            Check if a session with the given name exists.

            Args:
                session_name (str): The name of the session to check.

            Returns:
                bool: True if the session exists, False otherwise.
            """
            session_name = self.get_session_name()
            session_path = os.path.join(os.getcwd(), "sessions", session_name)
            if os.path.exists(session_path):
                # check if session directory contains a directory with the roi_id
                dirs=os.listdir(session_path)
                if dirs:
                    return True
                else:
                    return False
            return False
                
    def create_session(self, session_name: str, roi_id:str = None, save_config: bool = False) -> None:
        """
        Creates a session for coastline segmentation.

        Args:
            session_name (str): The name of the session.
            roi_ids (list[str], optional): The list of ROI IDs. Defaults to None.
            save_config (bool, optional): Whether to save the configuration. Defaults to False.

        Returns:
            None
        """
        # name of the directory where the extracted shorelines will be saved under the session name
        ROI_directory = self.rois.roi_settings[roi_id]["sitename"]
        session_path = file_utilities.create_session_path(session_name, ROI_directory)
        if save_config:
            self.save_config(session_path)
        return session_path
        
    def save_session(self, roi_ids: list[str], save_transects: bool = True):
            """
            Save the extracted shoreline information to the session directory.

            Args:
                roi_ids (list[str]): List of ROI IDs.
                save_transects (bool, optional): Flag to save transects. Defaults to True.
            """
            # Save extracted shoreline info to session directory
            session_name = self.get_session_name()
            for roi_id in roi_ids:
                ROI_directory = self.rois.roi_settings[roi_id]["sitename"]
                # create session directory
                session_path = file_utilities.create_session_path(
                    session_name, ROI_directory
                )
                # save source data
                self.save_config(session_path,roi_ids=roi_ids)
                # save extracted shorelines
                extracted_shoreline = self.rois.get_extracted_shoreline(roi_id)
                logger.info(f"Extracted shorelines for ROI {roi_id}: {extracted_shoreline}")
                if extracted_shoreline is None:
                    logger.info(f"No extracted shorelines for ROI: {roi_id}")
                    continue
                # save the geojson and json files for extracted shorelines
                common.save_extracted_shorelines(extracted_shoreline, session_path)

                # save transects to session folder
                if save_transects:
                    self.save_transect_timeseries(session_path,extracted_shoreline,roi_id)

    def save_transect_timeseries(self, session_path: str, extracted_shoreline: extracted_shoreline.Extracted_Shoreline, roi_id: str = ""):
        """
        Save transects to session folder.

        Args:
            session_path (str): The path to the session folder.
            extracted_shoreline (extracted_shoreline.Extracted_Shoreline): The extracted shoreline object.
            roi_id (str, optional): The ID of the region of interest. Defaults to "".

        Returns:
            None
        """
        # save transects to session folder
        if extracted_shoreline is None:
            logger.info(f"No extracted shorelines for roi {roi_id}")
            return
        # get extracted_shorelines from extracted shoreline object in rois
        extracted_shorelines_dict = extracted_shoreline.dictionary
        # if no shorelines were extracted then skip
        if extracted_shorelines_dict == {}:
            logger.info(f"No extracted shorelines for roi {roi_id}")
            return
        cross_shore_distance = self.rois.get_cross_shore_distances(roi_id)
        # if no cross distance was 0 then skip
        if cross_shore_distance == 0:
            print(
                f"ROI: {roi_id} had no time-series of shoreline change along transects"
            )
            logger.info(f"ROI: {roi_id} cross distance is 0")
            return
        # get the setting that control whether shoreline intersection points that are not on the transects are kept
        drop_intersection_pts = self.get_settings().get('drop_intersection_pts', False)
        common.save_transects(
            session_path,
            cross_shore_distance,
            extracted_shorelines_dict,
            self.get_settings(),
            self.transects.gdf,
            drop_intersection_pts,
        )
            
            
    def remove_all(self):
        """Remove the bbox, shoreline, all rois from the map"""
        self.remove_bbox()
        self.remove_shoreline_extraction_area()
        self.remove_shoreline()
        self.remove_transects()
        self.remove_all_rois()
        self.remove_layer_by_name("geodataframe")
        self.remove_extracted_shorelines()
        # Clear the list of ROI IDs that have extracted shorelines available

    def remove_extracted_shorelines(self):
        """Removes all extracted shorelines from the map and removes extracted shorelines from ROIs"""
        # empty extracted shorelines dictionary
        if self.rois is not None:
            self.rois.remove_extracted_shorelines(remove_all=True)
        # remove extracted shoreline vectors from the map
        self.remove_extracted_shoreline_layers()
        self.id_container.ids = []
        self.extract_shorelines_container.clear()

    def remove_extracted_shoreline_layers(self):
        self.remove_layer_by_name("delete")
        self.remove_layer_by_name("extracted shoreline")

    def remove_bbox(self):
        """
        Removes the bounding box from the map and clears the draw control.

        If a bounding box exists, it is deleted. The draw control is also cleared.
        Additionally, if a layer with the name Bounding_Box.LAYER_NAME exists in the map,
        it is removed.

        """
        if self.bbox is not None:
            del self.bbox

        if self.draw_control is not None:
            self.draw_control.clear()

        if self.map is not None:
            existing_layer = self.map.find_layer(Bounding_Box.LAYER_NAME)
            if existing_layer is not None:
                self.map.remove_layer(existing_layer)
        self.bbox = None
        
        
    def remove_shoreline_extraction_area(self):
        """
        Removes the shoreline_extraction_area from the map and clears the draw control.

        If a shoreline_extraction_area exists, it is deleted. The draw control is also cleared.
        Additionally, if a layer with the name Shoreline_Extraction_Area.LAYER_NAME exists in the map,
        it is removed.

        """
        if self.shoreline_extraction_area is not None:
            del self.shoreline_extraction_area

        if self.draw_control is not None:
            self.draw_control.clear()

        if self.map is not None:
            existing_layer = self.map.find_layer(Shoreline_Extraction_Area.LAYER_NAME)
            if existing_layer is not None:
                self.map.remove_layer(existing_layer)
        self.shoreline_extraction_area = None

    def remove_layer_by_name(self, layer_name: str):
            """
            Removes a layer from the map by its name.

            Args:
                layer_name (str): The name of the layer to be removed.

            Returns:
                None
            """
            if self.map is None:
                return
            existing_layer = self.map.find_layer(layer_name)
            if existing_layer is not None:
                self.map.remove(existing_layer)

    def remove_shoreline(self):
        del self.shoreline
        self.remove_layer_by_name(Shoreline.LAYER_NAME)
        self.shoreline = None

    def remove_transects(self):
        del self.transects
        self.transects = None
        self.remove_layer_by_name(Transects.LAYER_NAME)

    def replace_layer_by_name(
        self, layer_name: str, new_layer: GeoJSON, on_hover=None, on_click=None
    ) -> None:
        """Replaces layer with layer_name with new_layer on map. Adds on_hover and on_click callable functions
        as handlers for hover and click events on new_layer
        Args:
            layer_name (str): name of layer to replace
            new_layer (GeoJSON): ipyleaflet GeoJSON layer to add to map
            on_hover (callable, optional): Callback function that will be called on hover event on a feature, this function
            should take the event and the feature as inputs. Defaults to None.
            on_click (callable, optional): Callback function that will be called on click event on a feature, this function
            should take the event and the feature as inputs. Defaults to None.
        """
        if new_layer is None:
            return
        if self.map is None:
            return
        self.remove_layer_by_name(layer_name)
        # when feature is hovered over on_hover function is called
        if on_hover is not None:
            new_layer.on_hover(on_hover)
        if on_click is not None:
            # when feature is clicked on on_click function is called
            new_layer.on_click(on_click)
        self.map.add_layer(new_layer)

    def remove_all_rois(self) -> None:
        """Removes all the unselected rois from the map"""
        # Remove the selected and unselected rois
        if self.map is not None:
            self.remove_layer_by_name(ROI.SELECTED_LAYER_NAME)
            self.remove_layer_by_name(ROI.LAYER_NAME)
        # clear all the ids from the selected set
        self.selected_set = set()
        del self.rois
        self.rois = None

    def remove_selected_shorelines(self) -> None:
        """Removes all the unselected shorelines from the map"""
        logger.info("Removing selected shorelines from map")
        # Remove the selected and unselected rois
        if self.map is not None:
            self.remove_layer_by_name(SELECTED_LAYER_NAME)
            self.remove_layer_by_name(Shoreline.LAYER_NAME)
        # delete selected ROIs from dataframe
        if self.shoreline:
            self.shoreline.remove_by_id(self.selected_shorelines_set)
        # clear all the ids from the selected set
        self.selected_shorelines_set = set()
        # reload rest of shorelines on map
        if hasattr(self.shoreline, "gdf"):
            self.load_feature_on_map(
                "shoreline", gdf=self.shoreline.gdf, zoom_to_bounds=True
            )

    def remove_selected_rois(self) -> None:
        """Removes all the unselected rois from the map"""
        # Remove the selected and unselected rois
        if self.map is not None:
            self.remove_layer_by_name(ROI.SELECTED_LAYER_NAME)
            self.remove_layer_by_name(ROI.LAYER_NAME)
        # delete selected ROIs from dataframe
        if self.rois:
            self.rois.remove_by_id(self.selected_set)
        # clear all the ids from the selected set
        self.selected_set = set()
        # reload rest of ROIs on map
        if hasattr(self.rois, "gdf"):
            self.load_feature_on_map("roi", gdf=self.rois.gdf, zoom_to_bounds=True)

    def create_DrawControl(self, draw_control: DrawControl) -> DrawControl:
        """Modifies given draw control so that only rectangles can be drawn

        Args:
            draw_control (ipyleaflet.leaflet.DrawControl): draw control to modify

        Returns:
            ipyleaflet.leaflet.DrawControl: modified draw control with only ability to draw rectangles
        """
        draw_control.polyline = {}
        draw_control.circlemarker = {}
        draw_control.polygon = {
            "shapeOptions": {
                "fillColor": "black",
                "color": "black",
                "fillOpacity": 0.1,
                "Opacity": 0.1,
            },
            "drawError": {"color": "#dd253b", "message": "Ops!"},
            "allowIntersection": False,
            "transform": True,
        }
        draw_control.rectangle = {
            "shapeOptions": {
                "fillColor": "black",
                "color": "black",
                "fillOpacity": 0.1,
                "Opacity": 0.1,
            },
            "drawError": {"color": "#dd253b", "message": "Ops!"},
            "allowIntersection": False,
            "transform": True,
        }
        return draw_control

    def handle_draw(self, target: DrawControl, action: str, geo_json: dict):
        """Adds or removes the bounding box  when drawn/deleted from map
        Args:
            target (ipyleaflet.leaflet.DrawControl): draw control used
            action (str): name of the most recent action ex. 'created', 'deleted'
            geo_json (dict): geojson dictionary
        """
        if (
            self.draw_control.last_action == "created"
        ):
            if self.drawing_shoreline_extraction_area == True:
                # change the color of the draw control to purple
                from coastseg.shoreline_extraction_area import Shoreline_Extraction_Area
                # get the last drawn geometry
                geom = [shape(self.draw_control.last_draw["geometry"])]
                gdf = gpd.GeoDataFrame({"geometry": geom},crs="EPSG:4326")
                # add the drawn geometry to the existing gdf
                if self.shoreline_extraction_area is not None:
                    # Concatenate the new DataFrame with the existing one
                    self.shoreline_extraction_area.gdf = pd.concat([self.shoreline_extraction_area.gdf, gdf], ignore_index=True)
                else:
                    # if the shoreline_extraction_area does not exist, create a new one
                    self.shoreline_extraction_area = Shoreline_Extraction_Area(gdf)
                # add layer to the map
                self.add_feature_on_map(self.shoreline_extraction_area,self.shoreline_extraction_area.LAYER_NAME,self.shoreline_extraction_area.LAYER_NAME)

                # clear draw control
                self.draw_control.clear()
                # reset to green color
                return
            
            # validate the bbox size
            geometry = self.draw_control.last_draw["geometry"]
            bbox_area = common.get_area(geometry)
            try:
                Bounding_Box.check_bbox_size(bbox_area)
            except exceptions.BboxTooLargeError as bbox_too_big:
                self.remove_bbox()
                exception_handler.handle_bbox_error(bbox_too_big, self.warning_box)
            except exceptions.BboxTooSmallError as bbox_too_small:
                self.remove_bbox()
                exception_handler.handle_bbox_error(bbox_too_small, self.warning_box)
            else:
                # if no exceptions occur create new bbox, remove old bbox, and load new bbox
                geom = [shape(self.draw_control.last_draw["geometry"])]
                bbox_gdf = gpd.GeoDataFrame({"geometry": geom},crs="EPSG:4326")
                self.load_feature_on_map("bbox",gdf=bbox_gdf)

        if self.draw_control.last_action == "deleted":
            self.remove_bbox()

    def load_extracted_shoreline_by_id(self, selected_id: str, row_number: int = 0):
        """
        Loads extracted shorelines onto a map for a single region of interest specified by its ID.

        Args:
            selected_id (str): The ID of the region of interest to plot extracted shorelines for.
            row_number (int, optional): The row number of the region of interest to plot. Defaults to 0.
        """
        # remove any existing extracted shorelines
        self.remove_extracted_shoreline_layers()
        # get the extracted shorelines for the selected roi
        if self.rois is not None:
            extracted_shorelines = self.rois.get_extracted_shoreline(selected_id)
            # logger.info(
            #     f"ROI ID { selected_id} extracted shorelines {extracted_shorelines}"
            # )
            # if extracted shorelines exist, load them onto map, if none exist nothing loads
            self.load_extracted_shorelines_on_map(extracted_shorelines, row_number)

    def update_roi_ids_with_shorelines(self) -> list[str]:
        """
        Returns a list of the ROI IDs with extracted shorelines and updates the id_container.ids and the extract_shorelines_container.roi_ids_list with the ROI IDs that have extracted shorelines.

        Updates the id_container ids and the extract_shorelines_container.roi_ids_list with the ROI IDs that have extracted shorelines.

        Returns:
            A list of ROI IDs that have extracted shorelines.
        """
        # Get the list of the ROI IDs that have extracted shorelines
        ids_with_extracted_shorelines = self.get_roi_ids(has_shorelines=True)
        logger.info(f"ids_with_extracted_shorelines: {ids_with_extracted_shorelines}")
        # if no ROIs have extracted shorelines, return otherwise load extracted shorelines for the first ROI ID with extracted shorelines
        if not ids_with_extracted_shorelines:
            self.id_container.ids = []
            self.extract_shorelines_container.roi_ids_list = []
            self.extract_shorelines_container.load_list = []
            self.extract_shorelines_container.trash_list = []
            logger.warning("No ROIs found with extracted shorelines.")
            return []
        # save the ROI IDs that had extracted shoreline to observable variables self.id_container.ids and self.extract_shorelines_container.roi_ids_list
        self.id_container.ids = list(ids_with_extracted_shorelines)
        self.extract_shorelines_container.roi_ids_list = list(
            ids_with_extracted_shorelines
        )
        return ids_with_extracted_shorelines

    def update_loadable_shorelines(
        self, selected_id: str
    ) -> extracted_shoreline.Extracted_Shoreline:
        """
        Update the loadable shorelines based on the selected ROI ID.

        Args:
            selected_id (str): The ID of the selected ROI.

        Returns:
            extracted_shorelines(extracted_shoreline.Extracted_Shoreline): The extracted shorelines for the selected ROI.
        """
        # get the extracted shoreline for the selected roi's id
        if self.rois is None:
            self.extract_shorelines_container.load_list = []
            self.extract_shorelines_container.trash_list = []
            return None

        extracted_shorelines = self.rois.get_extracted_shoreline(selected_id)
        # if extracted shorelines exist, load them onto map, if none exist nothing loads
        if hasattr(extracted_shorelines, "gdf"):
            # sort the extracted shoreline gdf by date
            if not extracted_shorelines.gdf.empty:
                extracted_shorelines.gdf = extracted_shorelines.gdf.sort_values(
                    by=["date"]
                )
                if extracted_shorelines.gdf["date"].dtype == "object":
                    # If the "date" column is already of string type, concatenate directly
                    formatted_dates = extracted_shorelines.gdf["date"]
                else:
                    # If the "date" column is not of string type, convert to string with the required format
                    formatted_dates = extracted_shorelines.gdf["date"].apply(
                        lambda x: x.strftime("%Y-%m-%d %H:%M:%S")
                    )
                self.extract_shorelines_container.load_list = []
                self.extract_shorelines_container.load_list = (
                    extracted_shorelines.gdf["satname"] + "_" + formatted_dates
                ).tolist()
                self.extract_shorelines_container.trash_list = []
        else:
            logger.warning(f"No shorelines extracted for ROI {selected_id}")
            # if the selected ROI has no extracted shorelines, clear the load list & trash list
            self.extract_shorelines_container.load_list = []
            self.extract_shorelines_container.trash_list = []
            return None
        return extracted_shorelines

    def load_extracted_shorelines_on_map(
        self,
        extracted_shorelines: extracted_shoreline.Extracted_Shoreline,
        row_number: int = 0,
    ):
        """
        Loads a stylized extracted shoreline layer onto a map for a single region of interest.

        Args:
            extracted_shoreline (Extracted_Shoreline): An instance of the Extracted_Shoreline class containing the extracted shoreline data.
            row_number (int, optional): The row number of the region of interest to plot. Defaults to 0.
        """
        if extracted_shorelines is None:
            return
        # create the extracted shoreline layer and add it to the map
        layer_name = "extracted shoreline"
        if extracted_shorelines.gdf.empty:
            logger.info(
                f"No extracted shorelines for ROI {extracted_shorelines.roi_id}"
            )
            return
        # check if row number exists in gdf
        if row_number >= len(extracted_shorelines.gdf):
            logger.warning(
                f"Row number {row_number} does not exist in extracted shoreline gdf using row number 0 instead"
            )
            row_number = 0
        # load the selected extracted shoreline layer onto the map
        self.load_extracted_shoreline_layer(
            extracted_shorelines.gdf.iloc[[row_number]], layer_name, colormap="viridis"
        )

    def load_feature_on_map(
        self, feature_name: str, file: str = "", gdf: gpd.GeoDataFrame = None, **kwargs
    ) -> None:
        """Loads feature of type feature_name onto the map either from a file or from a GeoDataFrame given by gdf

        if feature_name given is not one "shoreline","transects","bbox", or "rois" throw exception

        Args:
            feature_name (str): name of feature must be one of the following
            "shoreline","transects","bbox","rois"
            file (str, optional): geojson file containing feature. Defaults to "".
            gdf (gpd.GeoDataFrame, optional): GeoDataFrame containing feature geometry. Defaults to None.
        """
        new_feature = None
        
        # Load GeoDataFrame if file is provided
        if file:
            new_feature = self.load_feature_from_file(feature_name,file,**kwargs)
        elif isinstance(gdf, gpd.GeoDataFrame):
            if gdf.empty:
                logger.info(f"No {feature_name} was empty")
                return
            else:
                new_feature = self.load_feature_from_gdf(feature_name, gdf, **kwargs)
        else:
            # if gdf is None then create the feature from scratch and load a default
            new_feature = self.factory.make_feature(self, feature_name, gdf, **kwargs)
            
        if new_feature is not None:
            # load the features onto the map
            self.add_feature_on_map(
                new_feature,
                feature_name,
                **kwargs,
            )
        
    def make_feature(self, feature_name: str, gdf: gpd.GeoDataFrame=None, **kwargs) -> Feature:
        """Creates a new feature of type feature_name from a given GeoDataFrame.
        If no gdf is provided then a default feature is created if the feature_name is "rois" "shoreline" or "transects"

        Args:
            feature_name (str): name of feature must be one of the following
            "shoreline","transects","bbox","rois"
            gdf (gpd.GeoDataFrame): GeoDataFrame containing feature geometry optional. Defaults to None.
            

        Returns:
            Feature: new feature created from gdf.
        """
        # Ensure the gdf is not empty
        if gdf is not None and gdf.empty:
            logger.info(f"No {feature_name} was empty")
            return
        # create the feature and add it to the class
        new_feature = self.factory.make_feature(self, feature_name, gdf, **kwargs)
        return new_feature
        
    def load_feature_from_file(self, feature_name: str, file: str, **kwargs) -> Feature:
        """Loads feature of type feature_name  from a file and creates it as a new feature.
        Available feature types are "shoreline","transects","bbox", or "rois".
        Must be lowercase.

        Args:
            feature_name (str): name of feature must be one of the following
            "shoreline","transects","bbox","rois"
            file (str): geojson file containing feature
        Returns:
            Feature: new feature created from file.
        """
        # Load GeoDataFrame if file is provided
        gdf = geodata_processing.load_geodataframe_from_file(
            file, feature_type=feature_name
        )
        # Ensure the gdf is not empty
        if gdf is not None and gdf.empty:
            logger.info(f"No {feature_name} was empty or None")
            return

        # create the feature and add it to the class
        new_feature = self.factory.make_feature(self, feature_name, gdf, **kwargs)
        return new_feature
    
    def load_feature_from_gdf(self, feature_name: str, gdf: gpd.GeoDataFrame, **kwargs) -> Feature:
        """Loads feature of type feature_name from a GeoDataFrame and creates it as a new feature.
        Available feature types are "shoreline","transects","bbox", or "rois".
        Must be lowercase.

        Args:
            feature_name (str): name of feature must be one of the following
            "shoreline","transects","bbox","rois"
            gdf (gpd.GeoDataFrame): GeoDataFrame containing feature geometry
        Returns:
            Feature: new feature created from gdf.
        """
        # Ensure the gdf is not empty
        if gdf is not None and gdf.empty:
            logger.info(f"No {feature_name} was empty")
            return

        # create the feature and add it to the class
        new_feature = self.factory.make_feature(self, feature_name, gdf, **kwargs)
        return new_feature


    def add_feature_on_map(
        self,
        new_feature,
        feature_name: str,
        layer_name: str = "",
        zoom_to_bounds=False,
        **kwargs,
    ) -> None:
        """
        Adds a feature to the map as well as the feature's on_click and on_hover handlers.

        Args:
        - new_feature: The feature to be added to the map.
        - feature_name (str): A string representing the name of the feature.
        - layer_name (str): A string representing the name of the layer to which the feature should be added. Default value is an empty string.

        Returns:
        - None
        """
        if new_feature is None:
            logger.warning(f"No {feature_name} was None")
            return
        # get on hover and on click handlers for feature
        on_hover = self.get_on_hover_handler(feature_name)
        on_click = self.get_on_click_handler(feature_name)
        # if layer name is not given use the layer name of the feature
        if not layer_name and hasattr(new_feature, "LAYER_NAME"):
            layer_name = new_feature.LAYER_NAME
        # if the feature has a GeoDataFrame zoom the map to the bounds of the feature
        # if zoom_to_bounds and hasattr(new_feature, "gdf"):
        #     bounds = new_feature.gdf.total_bounds
        #     self.map.zoom_to_bounds(bounds)
        if self.map is not None:
            if hasattr(new_feature, "gdf"):
                bounds = new_feature.gdf.total_bounds
                self.map.zoom_to_bounds(bounds)
        self.load_on_map(new_feature, layer_name, on_hover, on_click)

    def get_on_click_handler(self, feature_name: str) -> callable:
        """
        Returns a callable function that handles mouse click events for a given feature.

        Args:
        - feature_name (str): A string representing the name of the feature for which the click handler needs to be returned.

        Returns:
        - callable: A callable function that handles mouse click events for a given feature.
        """
        on_click = None
        if "roi" in feature_name.lower():
            on_click = self.geojson_onclick_handler
        elif "shoreline" in feature_name.lower():
            on_click = self.shoreline_onclick_handler
        return on_click

    def get_on_hover_handler(self, feature_name: str) -> callable:
        """
        Returns a callable function that handles mouse hover events for a given feature.

        Args:
        - feature_name (str): A string representing the name of the feature for which the hover handler needs to be returned.

        Returns:
        - callable: A callable function that handles mouse hover events for a given feature.
        """
        on_hover = None
        feature_name_lower = feature_name.lower()
        if "shoreline" in feature_name_lower:
            on_hover = self.update_shoreline_html
        elif "transect" in feature_name_lower:
            on_hover = self.update_transects_html
        elif "roi" in feature_name_lower:
            on_hover = self.update_roi_html
        return on_hover

    def load_on_map(
        self, feature, layer_name: str, on_hover=None, on_click=None
    ) -> None:
        """Loads feature on map as a new layer

        Replaces current feature layer on map with given feature

        Raises:
            Exception: raised if feature layer is empty
        """
        # style and add the feature to the map
        new_layer = self.create_layer(feature, layer_name)
        # Replace old feature layer with new feature layer
        self.replace_layer_by_name(
            layer_name, new_layer, on_hover=on_hover, on_click=on_click
        )

    def create_layer(self, feature: Feature, layer_name: str) -> GeoJSON:
        """
        Creates a layer for the map using the given feature and layer name.

        Args:
            feature (Feature): The feature containing the GeoDataFrame for the layer.
            layer_name (str): The name of the layer.

        Returns:
            GeoJSON: The styled layer in GeoJSON format.
        """
        if not hasattr(feature, "gdf"):
            logger.warning("Cannot add an empty GeoDataFrame layer to the map.")
            print("Cannot add an empty layer to the map.")
            return None
        if feature.gdf is None:
            logger.warning("Cannot add an empty GeoDataFrame layer to the map.")
            print("Cannot add an empty layer to the map.")
            return None
        if feature.gdf.empty:
            logger.warning("Cannot add an empty GeoDataFrame layer to the map.")
            print("Cannot add an empty layer to the map.")
            return None
        else:
            styled_layer = feature.style_layer(feature.gdf, layer_name)
        return styled_layer

    def geojson_onclick_handler(
        self, event: str = None, id: str = None, properties: dict = None, **args
    ):
        """On click handler for when unselected geojson is clicked.

        Adds geojson's id to selected_set. Replaces current selected layer with a new one that includes
        recently clicked geojson.

        Args:
            event (str, optional): event fired ('click'). Defaults to None.
            id (NoneType, optional):  Defaults to None.
            properties (dict, optional): geojson dict for clicked geojson. Defaults to None.
        """
        if properties is None:
            return
        # Add id of clicked ROI to selected_set
        self.selected_set.add(str(properties["id"]))
        # remove old selected layer
        self.remove_layer_by_name(ROI.SELECTED_LAYER_NAME)
        selected_layer = GeoJSON(
            data=self.convert_selected_set_to_geojson(
                self.selected_set, ROI.LAYER_NAME
            ),
            name=ROI.SELECTED_LAYER_NAME,
            hover_style={"fillColor": "blue", "fillOpacity": 0.1, "color": "aqua"},
        )
        self.replace_layer_by_name(
            ROI.SELECTED_LAYER_NAME,
            selected_layer,
            on_click=self.selected_onclick_handler,
            on_hover=self.update_roi_html,
        )

    def shoreline_onclick_handler(
        self,
        event: str = None,
        id: int = None,
        properties: dict = None,
        **args,
    ):
        """On click handler for when unselected geojson is clicked.

        Adds object's id to selected_objects_set. Replaces current selected layer with a new one that includes
        recently clicked geojson.

        Args:
            event (str, optional): event fired ('click'). Defaults to None.
            id (NoneType, optional):  Defaults to None.
            properties (dict, optional): geojson dict for clicked geojson. Defaults to None.
        """
        if properties is None:
            return
        # Add id of clicked shape to selected_set
        self.selected_shorelines_set.add(str(properties["id"]))
        # remove old selected layer
        self.remove_layer_by_name(SELECTED_LAYER_NAME)
        selected_layer = GeoJSON(
            data=self.convert_selected_set_to_geojson(
                self.selected_shorelines_set, Shoreline.LAYER_NAME
            ),
            name=SELECTED_LAYER_NAME,
            hover_style={"fillColor": "orange", "fillOpacity": 0.1, "color": "orange"},
        )
        self.replace_layer_by_name(
            SELECTED_LAYER_NAME,
            selected_layer,
            on_click=self.selected_shoreline_onclick_handler,
            on_hover=None,
        )

    def selected_shoreline_onclick_handler(
        self, event: str = None, id: str = None, properties: dict = None, **args
    ):
        """On click handler for selected geojson layer.

        Removes clicked layer's cid from the selected_set and replaces the select layer with a new one with
        the clicked layer removed from select_layer.

        Args:
            event (str, optional): event fired ('click'). Defaults to None.
            id (NoneType, optional):  Defaults to None.
            properties (dict, optional): geojson dict for clicked selected geojson. Defaults to None.
        """
        if properties is None:
            return

        # Remove the current layers cid from selected set
        self.selected_shorelines_set.remove(str(properties["id"]))
        self.remove_layer_by_name(SELECTED_LAYER_NAME)
        # Recreate selected layers without layer that was removed
        selected_layer = GeoJSON(
            data=self.convert_selected_set_to_geojson(
                self.selected_shorelines_set, Shoreline.LAYER_NAME
            ),
            name=SELECTED_LAYER_NAME,
            hover_style={"fillColor": "orange", "fillOpacity": 0.1, "color": "orange"},
        )
        self.replace_layer_by_name(
            SELECTED_LAYER_NAME,
            selected_layer,
            on_click=self.selected_shoreline_onclick_handler,
            on_hover=None,
        )

    def selected_onclick_handler(
        self, event: str = None, id: str = None, properties: dict = None, **args
    ):
        """On click handler for selected geojson layer.

        Removes clicked layer's cid from the selected_set and replaces the select layer with a new one with
        the clicked layer removed from select_layer.

        Args:
            event (str, optional): event fired ('click'). Defaults to None.
            id (NoneType, optional):  Defaults to None.
            properties (dict, optional): geojson dict for clicked selected geojson. Defaults to None.
        """
        if properties is None:
            return
        # Remove the current layers cid from selected set
        self.selected_set.remove(properties["id"])
        self.remove_layer_by_name(ROI.SELECTED_LAYER_NAME)
        # Recreate selected layers without layer that was removed
        selected_layer = GeoJSON(
            data=self.convert_selected_set_to_geojson(
                self.selected_set, ROI.LAYER_NAME
            ),
            name=ROI.SELECTED_LAYER_NAME,
            hover_style={"fillColor": "blue", "fillOpacity": 0.1, "color": "aqua"},
        )
        self.replace_layer_by_name(
            ROI.SELECTED_LAYER_NAME,
            selected_layer,
            on_click=self.selected_onclick_handler,
            on_hover=self.update_roi_html,
        )

    def save_feature_to_file(
        self,
        feature: Union[Bounding_Box, Shoreline, Transects, ROI],
        feature_type: str = "",
    ):
        """
        Save a geographical feature (Bounding_Box, Shoreline, Transects, ROI) as a GeoJSON file.

        Args:
            feature (Union[Bounding_Box, Shoreline, Transects, ROI]): The geographical feature to save.
            feature_type (str, optional): The type of the feature, e.g. Bounding_Box, Shoreline, Transects, or ROI.
                                        Default value is an empty string.
        """
        exception_handler.can_feature_save_to_file(feature, feature_type)
        logger.info(f"Saving feature type({feature}) to file")
        if isinstance(feature, ROI):
            # raise exception if no rois were selected
            exception_handler.check_selected_set(self.selected_set)
            # save only the selected ROIs to file
            feature.gdf[feature.gdf["id"].isin(self.selected_set)].to_file(
                feature.filename, driver="GeoJSON"
            )
            print(f"Saved selected ROIs to {feature.filename}")
            logger.info(f"Save {feature.LAYER_NAME} to {feature.filename}")
        else:
            if hasattr(feature, "gdf"):
                feature.gdf.to_file(feature.filename, driver="GeoJSON")
                print(f"Save {feature.LAYER_NAME} to {feature.filename}")
                logger.info(f"Save {feature.LAYER_NAME} to {feature.filename}")
            else:
                logger.warning(f"Empty {feature.LAYER_NAME} cannot be saved to file")
                print(f"Empty {feature.LAYER_NAME} cannot be saved to file")

    def convert_selected_set_to_geojson(
        self, selected_set: set, layer_name: str, style: Optional[Dict] = None
    ) -> Dict:
        """Returns a geojson dict containing a FeatureCollection for all the geojson objects in the
        selected_set
        Args:
            selected_set (set): ids of selected geojson
            layer_name (str): name of the layer to get geometries from
            style (Optional[Dict]): style dictionary to be applied to each selected feature.
                If no style is provided then a default style is used:
                style = {
                    "color": "blue",
                    "weight": 2,
                    "fillColor": "blue",
                    "fillOpacity": 0.1,
                }
        Returns:
            Dict: geojson dict containing FeatureCollection for all geojson objects in selected_set
        """
        # create a new geojson dictionary to hold selected shapes
        if style is None:
            style = {
                "color": "blue",
                "weight": 2,
                "fillColor": "blue",
                "fillOpacity": 0.1,
            }
        selected_shapes = {"type": "FeatureCollection", "features": []}
        layer = self.map.find_layer(layer_name)
        # if ROI layer does not exist throw an error
        if layer is not None:
            exception_handler.check_empty_layer(layer, layer_name)
        # Copy only selected features with id in selected_set
        selected_features = [
            feature
            for feature in layer.data["features"]
            if feature["properties"]["id"] in selected_set
        ]
        selected_shapes["features"] = [
            {**feature, "properties": {**feature["properties"], "style": style}}
            for feature in selected_features
        ]
        return selected_shapes<|MERGE_RESOLUTION|>--- conflicted
+++ resolved
@@ -1017,14 +1017,10 @@
         # Create an ROI object from the ROI geodataframe passed in
         if rois is not None:
             self.rois = ROI(rois_gdf=rois)
-<<<<<<< HEAD
-                
-=======
         
         # get the ROIs geodataframe from the ROI object
         rois = self.rois.gdf    
         # check if the settings have the necessary keys, and that the selected_ids are in the ROIs
->>>>>>> 585ae5b6
         self.validate_download_imagery_inputs(settings,selected_ids,rois)
         
         # Does the ROI loaded in have the settings for the selected ROIs?
