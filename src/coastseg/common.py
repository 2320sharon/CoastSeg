# Standard library imports
import os
import re
import glob
import shutil
import json
import math
import logging
import random
import string
from datetime import datetime


# Third-party imports
import requests
import geopandas as gpd
import numpy as np
import pandas as pd
import shapely
from area import area
from tqdm.auto import tqdm
from ipyfilechooser import FileChooser
from ipywidgets import ToggleButton, HBox, VBox, Layout, HTML
from requests.exceptions import SSLError

# Specific classes/functions from modules
from typing import Callable, List, Optional, Union, Dict, Set

# Internal dependencies imports
from coastseg import exceptions
from coastseg.validation import find_satellite_in_filename
from coastseg import file_utilities
from coastseg.exceptions import InvalidGeometryType

# widget icons from https://fontawesome.com/icons/angle-down?s=solid&f=classic

# Logger setup
logger = logging.getLogger(__name__)


def validate_geometry_types(
    gdf: gpd.GeoDataFrame,
    valid_types: set,
    feature_type: str = "Feature",
    help_message: str = None,
) -> None:
    """
    Check if all geometries in a GeoDataFrame are of the given valid types.

    Args:
        gdf (gpd.GeoDataFrame): The GeoDataFrame containing the geometries to check.
        valid_types (set): A set of valid geometry types.
        feature_type (str): The name of the feature

    Raises:
        ValueError: If any geometry in the GeoDataFrame is not of a type in valid_types.
    """

    # Extract the geometry types of the GeoDataFrame
    geometry_types = gdf.geometry.geom_type.unique()

    for geom_type in geometry_types:
        if geom_type not in valid_types:
            raise InvalidGeometryType(
                f"The {feature_type} contained a geometry of type '{geom_type}'",
                feature_name=feature_type,
                expected_geom_types=valid_types,
                wrong_geom_type=geom_type,
                help_msg=help_message,
            )
            # raise ValueError(
            #     f"The {feature_type} contained a geometry of type '{geom_type}' which is not in the list of valid types: {valid_types}"
            # )


def get_roi_polygon(
    roi_gdf: gpd.GeoDataFrame, roi_id: int
) -> Optional[List[List[float]]]:
    """
    Extract polygon coordinates for a given ROI ID from a GeoDataFrame.

    Parameters:
    - roi_gdf (gpd.GeoDataFrame): GeoDataFrame with "id" and "geometry" columns.
    - roi_id (int): ID of the region of interest.

    Returns:
    - Optional[List[List[float]]]: Polygon vertices or None if ROI ID is not found.

    Example:
    >>> polygon = get_roi_polygon(gdf, 1)
    """
    """Extract the polygonal geometry for a given ROI ID."""
    geoseries = roi_gdf[roi_gdf["id"] == roi_id]["geometry"]
    if not geoseries.empty:
        return [[[x, y] for x, y in list(geoseries.iloc[0].exterior.coords)]]
    return None


def get_cert_path_from_config(config_file="certifications.json"):
    """
    Get the certification path from the given configuration file.

    This function checks if the configuration file exists, reads the config file contents, and gets the certification path.
    If the certification path found in the config file is a valid file, it returns the certification path. Otherwise,
    it returns an empty string.

    Args:
        config_file (str): The path to the configuration file containing the certification path. Default is 'certifications.json'.

    Returns:
        str: The certification path if the config file exists and has a valid certification path, else an empty string.
    """
    logger.info(f"os.path.exists(config_file): {os.path.exists(config_file)}")
    if os.path.exists(config_file):
        # Read the config file
        with open(config_file, "r") as f:
            config_string = f.read()
            logger.info(f"certifications.json contents: {config_string}")
        try:
            config = json.loads(config_string)
        except json.JSONDecodeError:
            config_string = config_string.replace("\\", "\\\\")
            config = json.loads(config_string)

        # Get the cert path
        cert_path = config.get("cert_path")
        logger.info(f"certifications.json cert_path: {cert_path}")

        # If the cert path is a valid file, return it
        if cert_path and os.path.isfile(cert_path):
            logger.info(f"certifications.json cert_path isfile: {cert_path}")
            return cert_path

    # If the config file doesn't exist, or the cert path isn't in it, or the cert path isn't a valid file, return an empty string
    return ""


def get_response(url, stream=True):
    """
    Get the response from the given URL with or without a certification path.

    This function uses the get_cert_path_from_config() function to get a certification path, then sends an HTTP request (GET) to the
    specified URL. The certification is used if available, otherwise the request is sent without it. The stream parameter
    defines whether or not the response should be loaded progressively, and is set to True by default.

    Args:
        url (str): The URL to send the request to.
        stream (bool): If True, loads the response progressively (default True).

    Returns:
        requests.models.Response: The HTTP response object.
    """
    # attempt a standard request then try with an ssl certificate
    try:
        response = requests.get(url, stream=stream)
    except SSLError as e:
        cert_path = get_cert_path_from_config()
        if cert_path:  # if an ssl file was provided use it
            response = requests.get(url, stream=stream, verify=cert_path)
        else:  # if no ssl was provided
            raise exceptions.WarningException(
                "An SSL Verfication Error occured",
                "Save the location of your SSL certification file to certifications.json when downloading over a secure network",
            )
    return response


def filter_metadata(metadata: dict, sitename: str, filepath_data: str) -> dict[str]:
    """
    This function filters metadata to include only those files that exist in the given directory.

    Parameters:
    -----------
    metadata : dict
        The metadata dictionary to be filtered.

    sitename : str
        The site name used for filtering.

    filepath_data : str
        The base filepath where the data is located.

    Returns:
    --------
    dict
        The filtered metadata dictionary.
    """
    # Get the RGB directory
    RGB_directory = os.path.join(
        filepath_data, sitename, "jpg_files", "preprocessed", "RGB"
    )
    if not os.path.exists(RGB_directory):
        raise FileNotFoundError(
            f"Cannot extract shorelines from imagery. RGB directory did not exist. {RGB_directory}"
        )
    # filter out files that were removed from RGB directory
    filtered_files = get_filtered_files_dict(RGB_directory, "jpg", sitename)
    metadata = edit_metadata(metadata, filtered_files)
    return metadata


def edit_metadata(
<<<<<<< HEAD
    metadata: dict[str, Union[str, List[str]]], filtered_files: dict[str, set]
) -> dict:
=======
    metadata: Dict[str, Dict[str, Union[str, List[Union[str, datetime, int, float]]]]],
    filtered_files: Dict[str, Set[str]],
) -> Dict[str, Dict[str, Union[str, List[Union[str, datetime, int, float]]]]]:
>>>>>>> e95befc5
    """Filters the metadata so that it contains the data for the filenames in filered_files

    Args:
        metadata (dict): A dictionary containing the metadata for each satellite
        Each satellite has the following key fields "filenames","epsg","dates","acc_georef"
        Example:
        metadata = {
            'L8':{
                "filenames": ["2019-02-16-18-22-17_L8_sitename_ms.tif","2012-02-16-18-22-17_L8_sitename_ms.tif"],
                "epsg":[4326,4326],
                "dates":[datetime.datetime(2022, 1, 26, 15, 33, 50, tzinfo=<UTC>),datetime.datetime(2012, 1, 26, 15, 33, 50, tzinfo=<UTC>)],
                "acc_georef":[9.185,9.125],
            }
            'L9':{
                "filenames": ["2019-02-16-18-22-17_L9_sitename_ms.tif"],
                "epsg":[4326],
                "dates":[datetime.datetime(2022, 1, 26, 15, 33, 50, tzinfo=<UTC>)],
                "acc_georef":[9.185],
            }
        }
        filtered_files (dict): A dictionary containing a set of the tif filenames available for each satellite
        Example:
        filtered_files = {
            "L5": {},
            "L7": {},
            "L8": {"2019-02-16-18-22-17_L8_sitename_ms.tif"},
            "L9": {"2019-02-16-18-22-17_L9_sitename_ms.tif"},
            "S2": {},
        }

    Returns:
        dict: a filtered dictionary containing only the data for the filenames in filtered_files
        Example:
                metadata = {
            'L8':{
                "filenames": ["2019-02-16-18-22-17_L8_sitename_ms.tif"],
                "epsg":[4326],
                "dates":[datetime.datetime(2022, 1, 26, 15, 33, 50, tzinfo=<UTC>)],
                "acc_georef":[9.185],
            }
            'L9':{
                "filenames": ["2019-02-16-18-22-17_L9_sitename_ms.tif"],
                "epsg":[4326],
                "dates":[datetime.datetime(2022, 1, 26, 15, 33, 50, tzinfo=<UTC>)],
                "acc_georef":[9.185],
            }
        }
    """
<<<<<<< HEAD
    for satname in filtered_files:
        if satname in metadata:
            idx_keep = list(
                np.where(
                    np.isin(
                        np.array(metadata[satname]["filenames"]),
                        list(filtered_files[satname]),
                    )
                )[0]
            )
            metadata[satname]["filenames"] = [
                metadata[satname]["filenames"][i] for i in idx_keep
            ]
            metadata[satname]["epsg"] = [metadata[satname]["epsg"][i] for i in idx_keep]
            metadata[satname]["dates"] = [
                metadata[satname]["dates"][i] for i in idx_keep
            ]
            metadata[satname]["acc_georef"] = [
                metadata[satname]["acc_georef"][i] for i in idx_keep
=======
    # Iterate over satellite names in filtered_files
    for sat_name, files in filtered_files.items():
        # Check if sat_name is present in metadata
        if sat_name in metadata:
            satellite_metadata = metadata[sat_name]

            # Find the indices to keep based on filenames in filtered_files
            indices_to_keep = [
                idx
                for idx, filename in enumerate(satellite_metadata["filenames"])
                if filename in files
>>>>>>> e95befc5
            ]

            # Loop through each key in the satellite_metadata dictionary
            for key, values in satellite_metadata.items():
                # Check if values is a list
                if isinstance(values, list):
                    if indices_to_keep:
                        # If indices_to_keep is not empty, filter the list based on it
                        satellite_metadata[key] = [values[i] for i in indices_to_keep]
                    else:
                        # If indices_to_keep is empty, assign an empty list
                        satellite_metadata[key] = []
    return metadata


def get_filtered_files_dict(directory: str, file_type: str, sitename: str) -> dict:
    """
    This function generates a dictionary of new filenames for files in the given directory.
    The keys of the dictionary are satellite names, and the values are sets of new filenames.

    Parameters:
    -----------
    directory : str
        The directory where the files are located.

    file_type : str
        The filetype of the files to be included.
        Ex. 'jpg'

    sitename : str
        The site name to be included in the new filename.

    Returns:
    --------
    dict
        A dictionary with satellite names as keys and sets of new filenames as values.
    """
    filepaths = glob.iglob(os.path.join(directory, f"*.{file_type}"))

    satellites = {"L5": set(), "L7": set(), "L8": set(), "L9": set(), "S2": set()}
    for filepath in filepaths:
        filename = os.path.basename(filepath)
        parts = filename.split("_")

        if len(parts) < 2:
            logging.warning(f"Skipping file with unexpected name format: {filename}")
            continue

        date = parts[0]

        satname = find_satellite_in_filename(filename)
        if satname is None:
            logging.warning(
                f"Skipping file with unexpected name format which was missing a satname: {filename}"
            )
            continue

        # satname_parts = parts[-1].split(".")

        # if len(satname_parts) < 2:
        #     logging.warning(
        #         f"Skipping file with unexpected name format: {old_filename}"
        #     )
        #     continue

        # satname = satname_parts[0]

        tif_filename = f"{date}_{satname}_{sitename}_ms.tif"
        if satname in satellites:
            satellites[satname].add(tif_filename)

    return satellites


def create_unique_ids(data, prefix_length: int = 3):
    # if not all the ids in data are unique
    if not check_unique_ids(data):
        # generate unique IDs with a matching prefix with the given length
        ids = generate_ids(num_ids=len(data), prefix_length=prefix_length)
        data["id"] = ids
    return data


def extract_feature_from_geodataframe(
    gdf: gpd.GeoDataFrame, feature_type: str, type_column: str = "type"
) -> gpd.GeoDataFrame:
    """
    Extracts a GeoDataFrame of features of a given type and specified columns from a larger GeoDataFrame.

    Args:
        gdf (gpd.GeoDataFrame): The GeoDataFrame containing the features to extract.
        feature_type (str): The type of feature to extract. Typically one of the following 'shoreline','rois','transects','bbox'
        type_column (str, optional): The name of the column containing feature types. Defaults to 'type'.

    Returns:
        gpd.GeoDataFrame: A new GeoDataFrame containing only the features of the specified type and columns.

    Raises:
        ValueError: Raised when feature_type or any of the columns specified do not exist in the GeoDataFrame.
    """
    # Check if type_column exists in the GeoDataFrame
    if type_column not in gdf.columns:
        raise ValueError(
            f"Column '{type_column}' does not exist in the GeoDataFrame. Incorrect config_gdf.geojson loaded"
        )

    # select only the features that are of the correct type and have the correct columns
    feature_gdf = gdf[gdf[type_column] == feature_type]

    return feature_gdf


def random_prefix(length):
    """Generate a random string of the given length."""
    return "".join(random.choice(string.ascii_lowercase) for _ in range(length))


def generate_ids(num_ids, prefix_length):
    """Generate a list of sequential IDs with a random prefix.

    Args:
        num_ids (int): The number of IDs to generate.
        prefix_length (int): The length of the random prefix for the IDs.

    Returns:
        list: A list of IDs.
    """
    prefix = random_prefix(prefix_length)
    return [prefix + str(i) for i in range(1, num_ids + 1)]


def save_transects(
    roi_id: str,
    save_location: str,
    cross_distance_transects: dict,
    extracted_shorelines: dict,
    settings: dict,
) -> None:
    """
    Save transect data, including raw timeseries, intersection data, and cross distances.

    Args:
        roi_id (str): The ID of the ROI.
        save_location (str): The directory path to save the transect data.
        cross_distance_transects (dict): Dictionary containing cross distance transects data.
        extracted_shorelines (dict): Dictionary containing extracted shorelines data.

    Returns:
        None.
    """
    create_csv_per_transect(
        roi_id,
        save_location,
        cross_distance_transects,
        extracted_shorelines,
        filename="_timeseries_raw.csv",
    )
    save_transect_intersections(
        save_location,
        extracted_shorelines,
        cross_distance_transects,
        filename="transect_time_series.csv",
    )
    save_path = os.path.join(save_location, "transects_cross_distances.json")
    # save transect settings to file
    transect_settings = get_transect_settings(settings)
    transect_settings_path = os.path.join(save_location, "transects_settings.json")
    file_utilities.to_file(transect_settings, transect_settings_path)
    file_utilities.to_file(cross_distance_transects, save_path)


def get_downloaded_models_dir() -> str:
    """returns full path to downloaded_models directory and
    if downloaded_models directory does not exist then it is created
    Returns:
        str: full path to downloaded_models directory
    """
    # directory to hold downloaded models from Zenodo
    script_dir = os.path.dirname(os.path.abspath(__file__))

    downloaded_models_path = os.path.abspath(
        os.path.join(script_dir, "downloaded_models")
    )
    if not os.path.exists(downloaded_models_path):
        os.mkdir(downloaded_models_path)
    logger.info(f"downloaded_models_path: {downloaded_models_path}")

    return downloaded_models_path


def get_value_by_key_pattern(d: dict, patterns: list | set | tuple):
    """
    Function to extract the value from the first key in a dictionary that matches a pattern.

    Parameters:
    d (dict): The dictionary from which to extract the value.
    patterns (list | set | tuple): Iterable of patterns to match keys in the dictionary against.
    The function returns the value of the first key that matches a pattern.

    Returns:
    The value from the dictionary corresponding to the first key that matches a pattern in patterns,
    or None if no matching keys are found.
    """
    for key in d:
        for pattern in patterns:
            if re.search(pattern, key, re.IGNORECASE):
                return d[key]
    raise KeyError(f"None of {patterns} matched keys in {d.keys()}")


def copy_configs(src: str, dst: str) -> None:
    """Copy config files from source directory to destination directory.

    Looks for files with names starting with "config_gdf" and ending with ".geojson"
    and a file named "config.json" in the source directory.

    Args:
        src (str): the source directory
        dst (str): the destination directory
    """
    # Get the list of files in the source directory
    files = os.listdir(src)
    # Loop through the files and copy the ones we need
    for file in files:
        if file.startswith("config_gdf") and file.endswith(".geojson"):
            config_gdf_path = os.path.join(src, file)
            dst_file = os.path.join(dst, "config_gdf.geojson")
            logger.info(f"Copying {config_gdf_path} to {dst_file}")
            shutil.copy(config_gdf_path, dst_file)
        elif file == "config.json":
            config_json_path = os.path.join(src, file)
            dst_file = os.path.join(dst, "config.json")
            logger.info(f"Copying {config_json_path} to {dst_file}")
            shutil.copy(config_json_path, dst_file)


def create_file_chooser(
    callback: Callable[[FileChooser], None],
    title: str = None,
    filter_pattern: str = None,
    starting_directory: str = None,
):
    """
    This function creates a file chooser and a button to close the file chooser.
    It takes a callback function and an optional title as arguments.
    It only searches for .geojson files.

    Args:
        callback (Callable[[FileChooser],None]): A callback function that which is called
        when a file is selected.
        title (str): Optional title for the file chooser.

    Returns:
        chooser (HBox): A HBox containing the file chooser and close button.
    """
    padding = "0px 0px 0px 5px"  # upper, right, bottom, left
    # creates a unique instance of filechooser and button to close filechooser
    inital_path = os.getcwd()
    if starting_directory:
        inital_path = os.path.join(inital_path, starting_directory)
    geojson_chooser = FileChooser(inital_path)

    geojson_chooser.dir_icon = os.sep

    geojson_chooser.filter_pattern = ["*.geojson"]
    if filter_pattern:
        geojson_chooser.filter_pattern = [filter_pattern]

    geojson_chooser.title = "<b>Select a geojson file</b>"
    if title is not None:
        geojson_chooser.title = f"<b>{title}</b>"
    # callback function is called when a file is selected
    geojson_chooser.register_callback(callback)

    close_button = ToggleButton(
        value=False,
        tooltip="Close File Chooser",
        icon="times",
        button_style="primary",
        layout=Layout(height="28px", width="28px", padding=padding),
    )

    def close_click(change: dict):
        if change["new"]:
            geojson_chooser.close()
            close_button.close()

    close_button.observe(close_click, "value")
    chooser = HBox([geojson_chooser, close_button], layout=Layout(width="100%"))
    return chooser


def get_most_accurate_epsg(epsg_code: int, bbox: gpd.GeoDataFrame):
    """Returns most accurate epsg code based on lat and lon if output epsg
    was 4326 or 4327
    Args:
        epsg_code(int or str): current epsg code
        bbox (gpd.GeoDataFrame): geodataframe for bounding box on map
    Returns:
        int: epsg code that is most accurate or unchanged if crs not 4326 or 4327
    """
    if isinstance(epsg_code, str) and epsg_code.startswith("epsg:"):
        epsg_code = epsg_code.split(":")[1]
    epsg_code = int(epsg_code)
    # coastsat cannot use 4326 to extract shorelines so modify epsg_code
    if epsg_code == 4326 or epsg_code == 4327:
        geometry = bbox.iloc[0]["geometry"]
        epsg_code = get_epsg_from_geometry(geometry)
    return epsg_code


def create_dir_chooser(callback, title: str = None, starting_directory: str = "data"):
    padding = "0px 0px 0px 5px"  # upper, right, bottom, left
    inital_path = os.path.join(os.getcwd(), starting_directory)
    if not os.path.exists(inital_path):
        inital_path = os.getcwd()
    # creates a unique instance of filechooser and button to close filechooser
    dir_chooser = FileChooser(inital_path)
    dir_chooser.dir_icon = os.sep
    # Switch to folder-only mode
    dir_chooser.show_only_dirs = True
    if title is not None:
        dir_chooser.title = f"<b>{title}</b>"
    dir_chooser.register_callback(callback)

    close_button = ToggleButton(
        value=False,
        tooltip="Close Directory Chooser",
        icon="times",
        button_style="primary",
        layout=Layout(height="28px", width="28px", padding=padding),
    )

    def close_click(change):
        if change["new"]:
            dir_chooser.close()
            close_button.close()

    close_button.observe(close_click, "value")
    chooser = HBox([dir_chooser, close_button])
    return chooser


def get_transect_settings(settings: dict) -> dict:
    transect_settings = {}
    transect_settings["max_std"] = settings.get("max_std")
    transect_settings["min_points"] = settings.get("min_points")
    transect_settings["along_dist"] = settings.get("along_dist")
    transect_settings["max_range"] = settings.get("max_range")
    transect_settings["min_chainage"] = settings.get("min_chainage")
    transect_settings["multiple_inter"] = settings.get("multiple_inter")
    transect_settings["prc_multiple"] = settings.get("prc_multiple")
    return transect_settings


def create_directory_in_google_drive(path: str, name: str) -> str:
    """
    Creates a new directory with the provided name in the given path.
    Raises FileNotFoundError if the given path does not exist.

    Parameters:
    path (str): path to the directory where the new directory will be created
    name (str): name of the new directory

    Returns:
    new_path (str): path to the newly created directory
    """
    new_path = os.path.join(path, name)
    if os.path.exists(path):
        if not os.path.isdir(new_path):
            os.mkdir(new_path)
    else:
        raise FileNotFoundError(new_path)
    return new_path


def is_in_google_colab() -> bool:
    """
    Returns True if the code is running in Google Colab, False otherwise.
    """
    if os.getenv("COLAB_RELEASE_TAG"):
        return True
    else:
        return False


def get_ids_with_invalid_area(
    geometry: gpd.GeoDataFrame, max_area: float = 98000000, min_area: float = 0
) -> set:
    """
    Get the indices of geometries with areas outside the specified range.

    This function checks the areas of each geometry in a given GeoDataFrame. If the area
    is either greater than `max_area` or less than `min_area`, the index of that geometry
    is added to the set of invalid geometries.

    Note:
        - The provided GeoDataFrame is assumed to be in CRS EPSG:4326.
        - Returned areas are in meters squared.

    Args:
        geometry (gpd.GeoDataFrame): The GeoDataFrame containing the geometries to check.
        max_area (float, optional): The maximum allowable area for a valid geometry. Defaults to 98000000.
        min_area (float, optional): The minimum allowable area for a valid geometry. Defaults to 0.

    Returns:
        set: A set of indices corresponding to the geometries with areas outside the specified range.

    Raises:
        TypeError: If the provided geometry is not a GeoDataFrame.
    """
    if isinstance(geometry, gpd.GeoDataFrame):
        geometry = json.loads(geometry.to_json())
    if isinstance(geometry, dict):
        if "features" in geometry.keys():
            rows_drop = set()
            for i, feature in enumerate(geometry["features"]):
                roi_area = get_area(feature["geometry"])
                if roi_area >= max_area or roi_area <= min_area:
                    rows_drop.add(i)
            return rows_drop
    else:
        raise TypeError("Must be geodataframe")


def load_cross_distances_from_file(dir_path):
    transect_dict = None
    glob_str = os.path.join(dir_path, "*transects_cross_distances.json*")
    for file in glob.glob(glob_str):
        if os.path.basename(file) == "transects_cross_distances.json":
            transect_dict = file_utilities.load_data_from_json(file)

    if transect_dict is None:
        logger.warning(
            f"No transect cross shore distances could be loaded from {dir_path}"
        )
        return None

    # convert lists to np.array for each transect
    for key in transect_dict.keys():
        tmp = np.array(transect_dict[key])
        transect_dict[key] = tmp
    logger.info(f"Loaded transect cross shore distances from: {dir_path}")
    return transect_dict


def mount_google_drive(name: str = "CoastSeg") -> None:
    """
    If the user is running in Google Colab, the Google Drive will be mounted to the root directory
    "/content/drive/MyDrive" and a new directory will be created with the provided name.

    Parameters:
    name (str): The name of the directory to be created. Default is 'CoastSeg'.

    Returns:
    None
    """
    if is_in_google_colab():
        from google.colab import drive

        # default location google drive is mounted to
        root_dir = "/content/drive/MyDrive"
        # mount google drive to default home directory
        drive.mount("/content/drive", force_remount=True)
        # create directory with provided name in google drive
        new_path = create_directory_in_google_drive(root_dir, name)
        # change working directory to directory with name
        os.chdir(new_path)
    else:
        print("Not running in Google Colab.")


def create_hover_box(title: str, feature_html: HTML = HTML("")) -> VBox:
    """
    Creates a box with a title and optional HTML containing information about the feature that was
    last hovered over.
    The hover box has two buttons, an 'uncollapse' and 'collapse' button.
    The 'uncollapse' button opens the hover box to reveal details about the feature that was
    last hovered over, whereas the 'collapse' button hides the feature_html and just shows the default messages of
    'Hover over a feature' or 'Hover Data Available'.

    Parameters:
    title (str): The title of the hover box
    feature_html (HTML, optional): HTML of the feature to be displayed in the hover box

    Returns:
    container (VBox): Box with the given title and details about the feature given by feature_html
    """
    padding = "0px 0px 0px 5px"  # upper, right, bottom, left
    # create title
    title = HTML(f"  <h4>{title} Hover  </h4>")
    # Default message shown when nothing has been hovered
    msg = HTML(f"Hover over a feature</br>")
    # open button allows user to see hover data
    uncollapse_button = ToggleButton(
        value=False,
        tooltip="Show hover data",
        icon="angle-down",
        button_style="info",
        layout=Layout(height="28px", width="28px", padding=padding),
    )

    # collapse_button collapses hover data
    collapse_button = ToggleButton(
        value=False,
        tooltip="Show hover data",
        icon="angle-up",
        button_style="info",
        layout=Layout(height="28px", width="28px", padding=padding),
    )

    # message tells user that data is available on hover
    container_content = VBox([msg])
    if feature_html.value == "":
        container_content.children = [msg]
    elif feature_html.value != "":
        container_content.children = [feature_html]

    # default configuration for container is in collapsed mode
    container_header = HBox([title, uncollapse_button])
    container = VBox([container_header])

    def uncollapse_click(change: dict):
        logger.info(change)
        if feature_html.value == "":
            container_content.children = [msg]
        elif feature_html.value != "":
            container_content.children = [feature_html]
        container_header.children = [title, collapse_button]
        container.children = [container_header, container_content]

    def collapse_click(change: dict):
        logger.info(change)
        container_header.children = [title, uncollapse_button]
        container.children = [container_header]

    collapse_button.observe(collapse_click, "value")
    uncollapse_button.observe(uncollapse_click, "value")
    return container


def create_warning_box(
    title: str = None,
    msg: str = None,
    instructions: str = None,
    msg_width: str = "75%",
    box_width: str = "50%",
) -> HBox:
    """
    Creates a warning box with a title and message that can be closed with a close button.

    Parameters:
    title (str, optional): The title of the warning box. Default is 'Warning'.
    msg (str, optional): The message of the warning box. Default is 'Something went wrong...'.
    msg_width (str, optional): The width of the warning message. Default is '75%'.
    box_width (str, optional): The width of the warning box. Default is '50%'.

    Returns:
        HBox: The warning box containing the title, message, and close button.
    """
    # create title
    if title is None:
        title = "Warning"
    warning_title = HTML(f"<h2 style='text-align: center;'>⚠️{title}</h2>")
    # create msg
    if msg is None:
        msg = "Something went wrong..."
    if instructions is None:
        instructions = ""
    warning_msg = HTML(
        f"<div style='max-height: 250px; overflow-x: hidden; overflow-y: visible; text-align: center;'>"
        f"<span style='color: red'>⚠️</span>{msg}"
        f"</div>"
    )
    instructions_msg = HTML(
        f"<div style='max-height: 250px; overflow-x: hidden; overflow-y: visible; text-align: center;'>"
        f"<span style='color: red'></span>{instructions}"
        f"</div>"
    )

    x_button = ToggleButton(
        value=False,
        tooltip="Close Warning Box",
        icon="times",
        button_style="danger",
        layout=Layout(height="28px", width="28px"),
    )

    close_button = ToggleButton(
        value=False,
        description="Close",
        tooltip="Close Warning Box",
        button_style="danger",
        layout=Layout(height="28px", width="60px"),
    )

    # create vertical box to hold title and msg
    warning_content = VBox(
        [warning_title, warning_msg, instructions_msg, close_button],
        layout=Layout(width=msg_width, max_width="95%"),
    )

    def close_click(change):
        if change["new"]:
            warning_content.close()
            x_button.close()
            close_button.close()
            warning_box.close()

    close_button.observe(close_click, "value")
    x_button.observe(close_click, "value")
    warning_box = HBox(
        [warning_content, x_button],
        layout=Layout(width=box_width, border="2px solid red"),
    )
    return warning_box


def clear_row(row: HBox):
    """close widgets in row/column and clear all children
    Args:
        row (HBox)(VBox): row or column
    """
    for index in range(len(row.children)):
        row.children[index].close()
    row.children = []


def download_url(url: str, save_path: str, filename: str = None, chunk_size: int = 128):
    """Downloads the data from the given url to the save_path location.
    Args:
        url (str): url to data to download
        save_path (str): directory to save data
        chunk_size (int, optional):  Defaults to 128.
    """
    logger.info(f"download url: {url}")
    # get a response from the url
    response = get_response(url, stream=True)
    with response as r:
        logger.info(r)
        if r.status_code == 404:
            logger.error(f"Error {r.status_code}. DownloadError: {save_path}")
            raise exceptions.DownloadError(os.path.basename(save_path))
        if r.status_code == 429:
            logger.error(f"Error {r.status_code}.DownloadError: {save_path}")
            raise Exception(
                "Zenodo has denied the request. You may have requested too many files at once."
            )
        if r.status_code != 200:
            logger.error(f"Error {r.status_code}. DownloadError: {save_path}")
            raise exceptions.DownloadError(os.path.basename(save_path))
        # check header to get content length, in bytes
        content_length = r.headers.get("Content-Length")
        if content_length:
            total_length = int(content_length)
            with open(save_path, "wb") as fd:
                with tqdm(
                    total=total_length,
                    unit="B",
                    unit_scale=True,
                    unit_divisor=1024,
                    desc=f"Downloading {filename}",
                    initial=0,
                    ascii=True,
                ) as pbar:
                    for chunk in r.iter_content(chunk_size=chunk_size):
                        fd.write(chunk)
                        pbar.update(len(chunk))
        else:
            logger.warning("Content length not found in response headers")


def get_center_rectangle(coords: list) -> tuple:
    """returns the center point of rectangle specified by points coords
    Args:
        coords list[tuple(float,float)]: lat,lon coordinates
    Returns:
        tuple[float]: (center x coordinate, center y coordinate)
    """
    x1, y1 = coords[0][0], coords[0][1]
    x2, y2 = coords[2][0], coords[2][1]
    center_x, center_y = (x1 + x2) / 2, (y1 + y2) / 2
    return center_x, center_y


def get_epsg_from_geometry(geometry: "shapely.geometry.polygon.Polygon") -> int:
    """Uses geometry of shapely rectangle in crs 4326 to return the most accurate
    utm code as a string of format 'epsg:utm_code'
    example: 'espg:32610'

    Args:
        geometry (shapely.geometry.polygon.Polygon): geometry of a rectangle

    Returns:
        int: most accurate epsg code based on lat lon coordinates of given geometry
    """
    rect_coords = geometry.exterior.coords
    center_x, center_y = get_center_rectangle(rect_coords)
    utm_code = convert_wgs_to_utm(center_x, center_y)
    return int(utm_code)


def convert_wgs_to_utm(lon: float, lat: float) -> str:
    """return most accurate utm epsg-code based on lat and lng
    convert_wgs_to_utm function, see https://stackoverflow.com/a/40140326/4556479
    Args:
        lon (float): longitude
        lat (float): latitude
    Returns:
        str: new espg code
    """
    utm_band = str((math.floor((lon + 180) / 6) % 60) + 1)
    if len(utm_band) == 1:
        utm_band = "0" + utm_band
    if lat >= 0:
        epsg_code = "326" + utm_band  # North
        return epsg_code
    epsg_code = "327" + utm_band  # South
    return epsg_code


def extract_roi_by_id(gdf: gpd.geodataframe, roi_id: int) -> gpd.geodataframe:
    """Returns geodataframe with a single ROI whose id matches roi_id.
       If roi_id is None returns gdf

    Args:
        gdf (gpd.geodataframe): ROI geodataframe to extract ROI with roi_id from
        roi_id (int): id of the ROI to extract
    Raises:
        exceptions.Id_Not_Found: if id doesn't exist in ROI's geodataframe or self.rois.gdf is empty
    Returns:
        gpd.geodataframe: ROI with id matching roi_id
    """
    if roi_id is None:
        single_roi = gdf
    else:
        # Select a single roi by id
        single_roi = gdf[gdf["id"].astype(str) == str(roi_id)]
        # if the id was not found in the geodataframe raise an exception
    if single_roi.empty:
        logger.error(f"Id: {id} was not found in {gdf}")
        raise exceptions.Id_Not_Found(id)
    logger.info(f"single_roi: {single_roi}")
    return single_roi


def get_area(polygon: dict) -> float:
    "Calculates the area of the geojson polygon using the same method as geojson.io"
    return round(area(polygon), 3)


def extract_roi_data(json_data: dict, roi_id: str, fields_of_interest: list = []):
    """
    Extracts the specified fields for a specific ROI from a JSON data dictionary.

    Args:
        json_data (dict): The JSON data dictionary.
        roi_id (str): The ID of the ROI to extract data for.

    Returns:
        dict: A dictionary containing the extracted fields for the ROI.

    Raises:
        ValueError: If the config.json file is invalid or the ROI ID is not found.

    """
    roi_data = extract_fields(json_data, roi_id, fields_of_interest)
    if not roi_data:
        raise ValueError(
            "Invalid config.json file detected. Please add the correct roi ids to the config.json file's 'roi_ids' and try again."
        )
    return roi_data


def extract_fields(data, key=None, fields_of_interest=None):
    """
    Extracts specified fields from a given dictionary.

    Args:
        data (dict): A dictionary containing the data to extract fields from.
        key (str, optional): A string representing the key to extract fields from in the dictionary.
        fields_of_interest (list[str], optional): A list of strings representing the fields to extract from the dictionary.
            If not provided, the default fields of interest will be used.

    Returns:
        dict: A dictionary containing the extracted fields.

    """
    extracted_data = {}
    fields_of_interest = fields_of_interest or {
        "dates",
        "sitename",
        "polygon",
        "roi_id",
        "sat_list",
        "landsat_collection",
        "filepath",
    }

    if key and key in data:
        for field in fields_of_interest:
            if field in data[key]:
                extracted_data[field] = data[key][field]
    else:
        for field in fields_of_interest:
            if field in data:
                extracted_data[field] = data[field]

    return extracted_data


def check_unique_ids(data: gpd.GeoDataFrame) -> bool:
    """
    Checks if all the ids in the 'id' column of a geodataframe are unique. If the 'id' column does not exist returns False

    Args:
        data (gpd.GeoDataFrame): A GeoDataFrame with an 'id' column.

    Returns:
        bool: True if all ids are unique, False otherwise.
    """
    if "id" not in data.columns:
        return False
    return not any(data["id"].duplicated())


def preprocess_geodataframe(
    data: gpd.GeoDataFrame = gpd.GeoDataFrame(),
    columns_to_keep: List[str] = None,
    create_ids: bool = True,
    output_crs: str = None,
) -> gpd.GeoDataFrame:
    """
    This function preprocesses a GeoDataFrame. It performs several transformations:

    - If 'ID' column exists, it's renamed to lowercase 'id'.
    - Z-axis coordinates are removed from data.
    - If an 'id' column does not exist, it creates one with unique IDs generated by a function generate_ids()
      with prefix of length 3. This option can be turned off by setting the parameter create_ids=False.
    - If the list of columns_to_keep is provided, only those columns are retained in the data.

    Args:
        data (gpd.GeoDataFrame, optional): The input GeoDataFrame to be preprocessed.
            Defaults to an empty GeoDataFrame.
        columns_to_keep (List[str], optional): The list of column names to retain in the preprocessed DataFrame.
            Defaults to None, in which case all columns are kept.
        create_ids (bool, optional): Flag to decide whether to create 'id' column if it doesn't exist.
            Defaults to True.

    Returns:
        gpd.GeoDataFrame: The preprocessed GeoDataFrame.
    """
    if not data.empty:
        # rename 'ID' to lowercase if it exists
        data.rename(columns={"ID": "id"}, inplace=True)

        # remove z-axis from data
        data = remove_z_coordinates(data)

        # if an 'id' column does not exist, create one with row indices as ids
        if create_ids:
            if "id" not in data.columns.str.lower():
                ids = generate_ids(num_ids=len(data), prefix_length=3)
                data["id"] = ids

        # if columns_to_keep is specified, keep only those columns
        if columns_to_keep:
            columns_to_keep = set(col.lower() for col in columns_to_keep)
            data = data[[col for col in data.columns if col.lower() in columns_to_keep]]
        if output_crs:
            data = data.to_crs(output_crs)

    return data


def get_transect_points_dict(feature: gpd.geodataframe) -> dict:
    """Returns dict of np.arrays of transect start and end points
    Example
    {
        'usa_CA_0289-0055-NA1': array([[-13820440.53165404,   4995568.65036405],
        [-13820940.93156407,   4995745.1518021 ]]),
        'usa_CA_0289-0056-NA1': array([[-13820394.24579453,   4995700.97802925],
        [-13820900.16320004,   4995862.31860808]])
    }
    Args:
        feature (gpd.geodataframe): clipped transects within roi
    Returns:
        dict: dict of np.arrays of transect start and end points
        of form {
            '<transect_id>': array([[start point],
                        [end point]]),}
    """
    features = []
    # Use explode to break multilinestrings in linestrings
    feature_exploded = feature.explode(ignore_index=True)
    # For each linestring portion of feature convert to lat,lon tuples
    lat_lng = feature_exploded.apply(
        lambda row: {str(row.id): np.array(np.array(row.geometry.coords).tolist())},
        axis=1,
    )
    features = list(lat_lng)
    new_dict = {}
    for item in list(features):
        new_dict = {**new_dict, **item}
    return new_dict


def get_cross_distance_df(
    extracted_shorelines: dict, cross_distance_transects: dict
) -> pd.DataFrame:
    transects_csv = {}
    # copy dates from extracted shoreline
    transects_csv["dates"] = extracted_shorelines["dates"]
    # add cross distances for each transect within the ROI
    transects_csv = {**transects_csv, **cross_distance_transects}
    return pd.DataFrame(transects_csv)


def save_transect_intersections(
    save_path: str,
    extracted_shorelines: dict,
    cross_distance_transects: dict,
    filename: str = "transect_time_series.csv",
) -> str:
    cross_distance_df = get_cross_distance_df(
        extracted_shorelines, cross_distance_transects
    )
    filepath = os.path.join(save_path, filename)
    if os.path.exists(filepath):
        print(f"Overwriting:{filepath}")
        os.remove(filepath)
    cross_distance_df.to_csv(filepath, sep=",")
    return filepath


def remove_z_coordinates(geodf: gpd.GeoDataFrame) -> gpd.GeoDataFrame:
    """If the geodataframe has z coordinates in any rows, the z coordinates are dropped.
    Otherwise the original geodataframe is returned.

    Additionally any multi part geometeries will be exploded into single geometeries.
    eg. MutliLineStrings will be converted into LineStrings.
    Args:
        geodf (gpd.GeoDataFrame): geodataframe to check for z-axis

    Returns:
        gpd.GeoDataFrame: original dataframe if there is no z axis. If a z axis is found
        a new geodataframe is returned with z axis dropped.
    """
    if geodf.empty:
        logger.warning(f"Empty geodataframe has no z-axis")
        return geodf

    # if any row has a z coordinate then remove the z_coordinate
    logger.info(f"Has Z axis: {geodf['geometry'].has_z.any()}")
    if geodf["geometry"].has_z.any():

        def remove_z_from_row(row):
            if row.geometry.has_z:
                row.geometry = shapely.ops.transform(
                    lambda x, y, z=None: (x, y), row.geometry
                )
                return row
            else:
                return row

        # Use explode to break multilinestrings in linestrings
        feature_exploded = geodf.explode(ignore_index=True)
        # For each linestring portion of feature convert to lat,lon tuples
        no_z_gdf = feature_exploded.apply(remove_z_from_row, axis=1)
        return no_z_gdf
    else:
        # @debug not sure if this will break everything
        # Use explode to break multilinestrings in linestrings
        return geodf.explode(ignore_index=True)


def create_csv_per_transect(
    roi_id: str,
    save_path: str,
    cross_distance_transects: dict,
    extracted_shorelines_dict: dict,
    filename: str = "_timeseries_raw.csv",
):
    for key in cross_distance_transects.keys():
        df = pd.DataFrame()
        out_dict = dict([])
        # copy shoreline intersects for each transect
        out_dict[key] = cross_distance_transects[key]
        logger.info(
            f"out dict roi_ids columns : {[roi_id for _ in range(len(extracted_shorelines_dict['dates']))]}"
        )
        out_dict["roi_id"] = [
            roi_id for _ in range(len(extracted_shorelines_dict["dates"]))
        ]
        out_dict["dates"] = extracted_shorelines_dict["dates"]
        out_dict["satname"] = extracted_shorelines_dict["satname"]
        logger.info(f"out_dict : {out_dict}")
        df = pd.DataFrame(out_dict)
        df.index = df["dates"]
        df.pop("dates")
        # save to csv file session path
        csv_filename = f"{key}{filename}"
        fn = os.path.join(save_path, csv_filename)
        logger.info(f"Save time series to {fn}")
        if os.path.exists(fn):
            logger.info(f"Overwriting:{fn}")
            os.remove(fn)
        df.to_csv(fn, sep=",")
        logger.info(
            f"ROI: {roi_id}Time-series of the shoreline change along the transects saved as:{fn}"
        )


def save_extracted_shoreline_figures(
    extracted_shorelines: "Extracted_Shoreline", save_path: str
):
    """
    Save extracted shoreline figures to a specified save path.

    The function first constructs the path to the extracted shoreline figures
    and checks if the path exists. If the path exists, it moves the files to a
    new directory specified by save_path.

    :param extracted_shorelines:An Extracted_Shoreline object containing the extracted shorelines and shoreline settings.
    :param save_path: The path where the output figures will be saved.
    """
    data_path = extracted_shorelines.shoreline_settings["inputs"]["filepath"]
    sitename = extracted_shorelines.shoreline_settings["inputs"]["sitename"]
    extracted_shoreline_figure_path = os.path.join(
        data_path, sitename, "jpg_files", "detection"
    )
    logger.info(f"extracted_shoreline_figure_path: {extracted_shoreline_figure_path}")

    if os.path.exists(extracted_shoreline_figure_path):
        dst_path = os.path.join(save_path, "jpg_files", "detection")
        logger.info(f"dst_path : {dst_path }")
        file_utilities.move_files(
            extracted_shoreline_figure_path, dst_path, delete_src=True
        )


def save_extracted_shorelines(
    extracted_shorelines: "Extracted_Shoreline", save_path: str
):
    """
    Save extracted shorelines, settings, and dictionary to their respective files.

    The function saves the following files in the specified save_path:
    - extracted_shorelines.geojson: contains the extracted shorelines as a GeoJSON object.
    - shoreline_settings.json: contains the shoreline settings as JSON data.
    - extracted_shorelines_dict.json: contains the extracted shorelines dictionary as JSON data.

    :param extracted_shorelines: An Extracted_Shoreline object containing the extracted shorelines, shoreline settings, and dictionary.
    :param save_path: The path where the output files will be saved.
    """
    # create a geodataframe of the extracted_shorelines as linestrings
    extracted_shorelines_gdf_lines = extracted_shorelines.create_geodataframe(
        extracted_shorelines.shoreline_settings["output_epsg"],
        output_crs="EPSG:4326",
        geomtype="lines",
    )

    # Save extracted shorelines as a GeoJSON file
    extracted_shorelines.to_file(
        save_path, "extracted_shorelines_lines.geojson", extracted_shorelines_gdf_lines
    )

    # Save extracted shorelines as a GeoJSON file
    extracted_shorelines.to_file(
        save_path, "extracted_shorelines_points.geojson", extracted_shorelines.gdf
    )

    # Save shoreline settings as a JSON file
    extracted_shorelines.to_file(
        save_path,
        "shoreline_settings.json",
        extracted_shorelines.shoreline_settings,
    )

    # Save extracted shorelines dictionary as a JSON file
    extracted_shorelines.to_file(
        save_path,
        "extracted_shorelines_dict.json",
        extracted_shorelines.dictionary,
    )


def stringify_datetime_columns(gdf: gpd.GeoDataFrame) -> gpd.GeoDataFrame:
    """
    Check if any of the columns in a GeoDataFrame have the type pandas timestamp and convert them to string.

    Args:
        gdf: A GeoDataFrame.

    Returns:
        A new GeoDataFrame with the same data as the original, but with any timestamp columns converted to string.
    """
    timestamp_cols = [
        col for col in gdf.columns if pd.api.types.is_datetime64_any_dtype(gdf[col])
    ]

    if not timestamp_cols:
        return gdf

    gdf = gdf.copy()

    for col in timestamp_cols:
        gdf[col] = gdf[col].astype(str)

    return gdf


def create_json_config(inputs: dict, settings: dict, roi_ids: list[str] = []) -> dict:
    """returns config dictionary with the settings, currently selected_roi ids, and
    each of the inputs specified by roi id.
    sample config:
    {
        'roi_ids': ['17','20']
        'settings':{ 'dates': ['2018-12-01', '2019-03-01'],
                    'cloud_thresh': 0.5,
                    'dist_clouds': 300,
                    'output_epsg': 3857,}
        '17':{
            'sat_list': ['L8'],
            'landsat_collection': 'C01',
            'dates': ['2018-12-01', '2019-03-01'],
            'sitename':'roi_17',
            'filepath':'C:\\Home'
        }
        '20':{
            'sat_list': ['L8'],
            'landsat_collection': 'C01',
            'dates': ['2018-12-01', '2019-03-01'],
            'sitename':'roi_20',
            'filepath':'C:\\Home'
        }
    }

    Args:
        inputs (dict): json style dictionary with roi ids at the keys with inputs as values
        settings (dict):  json style dictionary containing map settings
    Returns:
        dict: json style dictionary, config
    """
    if not roi_ids:
        roi_ids = list(inputs.keys())
    config = {**inputs}
    config["roi_ids"] = roi_ids
    config["settings"] = settings
    logger.info(f"config_json: {config}")
    return config


def set_crs_or_initialize_empty(gdf: gpd.GeoDataFrame, epsg_code: str):
    """Set the CRS for the given GeoDataFrame or initialize an empty one."""
    if gdf is not None and not gdf.empty:
        return gdf.to_crs(epsg_code)
    return gpd.GeoDataFrame(geometry=[], crs=epsg_code)


def create_config_gdf(
    rois_gdf: gpd.GeoDataFrame,
    shorelines_gdf: gpd.GeoDataFrame = None,
    transects_gdf: gpd.GeoDataFrame = None,
    bbox_gdf: gpd.GeoDataFrame = None,
    epsg_code: int = None,
) -> gpd.GeoDataFrame:
    """
    Create a concatenated GeoDataFrame from provided GeoDataFrames with a consistent CRS.

    Parameters:
    - rois_gdf (gpd.GeoDataFrame): The GeoDataFrame containing Regions of Interest (ROIs).
    - shorelines_gdf (gpd.GeoDataFrame, optional): The GeoDataFrame containing shorelines. Defaults to None.
    - transects_gdf (gpd.GeoDataFrame, optional): The GeoDataFrame containing transects. Defaults to None.
    - bbox_gdf (gpd.GeoDataFrame, optional): The GeoDataFrame containing bounding boxes. Defaults to None.
    - epsg_code (int, optional): The EPSG code for the desired CRS. If not provided and rois_gdf is non-empty,
      the CRS of rois_gdf will be used. If not provided and rois_gdf is empty, an error will be raised.

    Returns:
    - gpd.GeoDataFrame: A concatenated GeoDataFrame with a consistent CRS, and a "type" column
      indicating the type of each geometry (either "roi", "shoreline", "transect", or "bbox").

    Raises:
    - ValueError: If both epsg_code is None and rois_gdf is None or empty.

    Notes:
    - The function will convert each provided GeoDataFrame to the specified CRS.
    - If any of the input GeoDataFrames is None or empty, it will be initialized as an empty GeoDataFrame
      with the specified CRS.
    """
    # Determine CRS
    if not epsg_code and (rois_gdf is None or rois_gdf.empty):
        raise ValueError(
            "Either provide a valid epsg code or a non-empty rois_gdf to determine the CRS."
        )
    if not epsg_code:
        epsg_code = rois_gdf.crs

    # Dictionary to map gdf variables to their types
    gdfs = {
        "roi": rois_gdf,
        "shoreline": shorelines_gdf,
        "transect": transects_gdf,
        "bbox": bbox_gdf,
    }

    # Process each GeoDataFrame
    for gdf_type, gdf in gdfs.items():
        gdfs[gdf_type] = set_crs_or_initialize_empty(gdf, epsg_code)
        gdfs[gdf_type]["type"] = gdf_type

    # Concatenate GeoDataFrames
    config_gdf = pd.concat(gdfs.values(), ignore_index=True)

    return config_gdf


def get_jpgs_from_data() -> str:
    """Returns the folder where all jpgs were copied from the data folder in coastseg.
    This is where the model will save the computed segmentations."""
    # Data folder location
    src_path = os.path.abspath(os.getcwd() + os.sep + "data")
    if os.path.exists(src_path):
        rename_jpgs(src_path)
        # Create a new folder to hold all the data
        location = os.getcwd()
        name = "segmentation_data"
        # new folder "segmentation_data_datetime"
        new_folder = file_utilities.mk_new_dir(name, location)
        # create subdirectories for each image type
        file_types = ["RGB", "SWIR", "NIR"]
        for file_type in file_types:
            new_path = os.path.join(new_folder, file_type)
            if not os.path.exists(new_path):
                os.mkdir(new_path)
            glob_str = (
                src_path
                + str(os.sep + "**" + os.sep) * 2
                + "preprocessed"
                + os.sep
                + file_type
                + os.sep
                + "*.jpg"
            )
            file_utilities.copy_files_to_dst(src_path, new_path, glob_str)
            RGB_path = os.path.join(new_folder, "RGB")
        return RGB_path
    else:
        print("ERROR: Cannot find the data directory in coastseg")
        raise Exception("ERROR: Cannot find the data directory in coastseg")


def save_config_files(
    save_location: str = "",
    roi_ids: list[str] = [],
    roi_settings: dict = {},
    shoreline_settings: dict = {},
    transects_gdf=None,
    shorelines_gdf=None,
    roi_gdf=None,
    epsg_code="epsg:4326",
):
    # save config files
    config_json = create_json_config(roi_settings, shoreline_settings, roi_ids=roi_ids)
    file_utilities.config_to_file(config_json, save_location)
    # save a config geodataframe with the rois, reference shoreline and transects
    if roi_gdf is not None:
        if not roi_gdf.empty:
            epsg_code = roi_gdf.crs
    config_gdf = create_config_gdf(
        rois_gdf=roi_gdf,
        shorelines_gdf=shorelines_gdf,
        transects_gdf=transects_gdf,
        epsg_code=epsg_code,
    )
    file_utilities.config_to_file(config_gdf, save_location)


def rename_jpgs(src_path: str) -> None:
    """Renames all the jpgs in the data directory in coastseg
    Args:
        src_path (str): full path to the data directory in coastseg
    """
    files_renamed = False
    for folder in os.listdir(src_path):
        folder_path = src_path + os.sep + folder
        # Split the folder name at the first _
        folder_id = folder.split("_")[0]
        folder_path = folder_path + os.sep + "jpg_files" + os.sep + "preprocessed"
        jpgs = glob.glob1(folder_path + os.sep, "*jpg")
        # Append folder id to basename of jpg if not already there
        for jpg in jpgs:
            if folder_id not in jpg:
                files_renamed = True
                base, ext = os.path.splitext(jpg)
                new_name = folder_path + os.sep + base + "_" + folder_id + ext
                old_name = folder_path + os.sep + jpg
                os.rename(old_name, new_name)
        if files_renamed:
            print(f"Renamed files in {src_path} ")


def do_rois_filepaths_exist(roi_settings: dict, roi_ids: list) -> bool:
    """Returns true if all rois have filepaths that exist
    Args:
        roi_settings (dict): settings of all rois on map
        roi_ids (list): ids of rois selected on map
    Returns:
        bool: True if all rois have filepaths that exist
    """
    # by default assume all filepaths exist
    does_filepath_exist = True
    for roi_id in roi_ids:
        filepath = str(roi_settings[roi_id]["filepath"])
        if not os.path.exists(filepath):
            # if filepath does not exist stop checking
            does_filepath_exist = False
            logger.info(f"filepath did not exist{filepath}")
            print("Some ROIs contained filepaths that did not exist")
            break
    logger.info(f"{does_filepath_exist} All rois filepaths exist")
    return does_filepath_exist


def do_rois_have_sitenames(roi_settings: dict, roi_ids: list) -> bool:
    """Returns true if all rois have "sitename" with non-empty string
    Args:
        roi_settings (dict): settings of all rois on map
        roi_ids (list): ids of rois selected on map

    Returns:
        bool: True if all rois have "sitename" with non-empty string
    """
    # by default assume all sitenames are not empty
    is_sitename_not_empty = True
    for roi_id in roi_ids:
        if roi_settings[roi_id]["sitename"] == "":
            # if sitename is empty means user has not downloaded ROI data
            is_sitename_not_empty = False
            break
    logger.info(f"{is_sitename_not_empty} All rois have non-empty sitenames")
    return is_sitename_not_empty


def were_rois_downloaded(roi_settings: dict, roi_ids: list) -> bool:
    """Returns true if rois were downloaded before. False if they have not
    Uses 'sitename' key for each roi to determine if roi was downloaded.
    And checks if filepath were roi is saved is valid
    If each roi's 'sitename' is not empty string returns true
    Args:
        roi_settings (dict): settings of all rois on map
        roi_ids (list): ids of rois selected on map

    Returns:
        bool: True means rois were downloaded before
    """
    # by default assume rois were downloaded
    is_downloaded = True
    if roi_settings is None:
        # if rois do not have roi_settings this means they were never downloaded
        is_downloaded = False
    elif roi_settings == {}:
        # if rois do not have roi_settings this means they were never downloaded
        is_downloaded = False
    elif roi_settings != {}:
        all_sitenames_exist = do_rois_have_sitenames(roi_settings, roi_ids)
        all_filepaths_exist = do_rois_filepaths_exist(roi_settings, roi_ids)
        is_downloaded = all_sitenames_exist and all_filepaths_exist
    # print correct message depending on whether ROIs were downloaded
    if is_downloaded:
        logger.info(f"Located previously downloaded ROI data.")
    elif is_downloaded == False:
        print(
            "Did not locate previously downloaded ROI data. To download the imagery for your ROIs click Download Imagery"
        )
        logger.info(
            f"Did not locate previously downloaded ROI data. To download the imagery for your ROIs click Download Imagery"
        )
    return is_downloaded


def create_roi_settings(
    settings: dict,
    selected_rois: dict,
    filepath: str,
    date_str: str = "",
) -> dict:
    """returns a dict of settings for each roi with roi id as the key.
    Example:
    "2": {
            "dates": ["2018-12-01", "2019-03-01"],
            "sat_list": ["L8"],
            "sitename": "ID_2_datetime10-19-22__04_00_34",
            "filepath": "C:\\CoastSeg\\data",
            "roi_id": "2",
            "polygon": [
                [
                    [-124.16930255115336, 40.8665390046026],
                    [-124.16950858759564, 40.878247531017706],
                    [-124.15408259844114, 40.878402930533994],
                    [-124.1538792781699, 40.8666943403763],
                    [-124.16930255115336, 40.8665390046026],
                ]
            ],
            "landsat_collection": "C01",
        },
        "3": {
            "dates": ["2018-12-01", "2019-03-01"],
            "sat_list": ["L8"],
            "sitename": "ID_3_datetime10-19-22__04_00_34",
            "filepath": "C:\\CoastSeg\\data",
            "roi_id": "3",
            "polygon": [
                [
                    [-124.16950858759564, 40.878247531017706],
                    [-124.16971474532464, 40.88995603272874],
                    [-124.15428603840094, 40.890111496009816],
                    [-124.15408259844114, 40.878402930533994],
                    [-124.16950858759564, 40.878247531017706],
                ]
            ],
            "landsat_collection": "C01",
        },

    Args:
        settings (dict): settings from coastseg_map.
        Must have keys ["sat_list","landsat_collection","dates"]
        selected_rois (dict): geojson dict of rois selected
        filepath (str): file path to directory to hold roi data
        date_str (str, optional): datetime formatted string. Defaults to "".

    Returns:
        dict: settings for each roi with roi id as the key
    """

    roi_settings = {}
    sat_list = settings["sat_list"]
    landsat_collection = settings["landsat_collection"]
    dates = settings["dates"]
    for roi in selected_rois["features"]:
        roi_id = str(roi["properties"]["id"])
        sitename = (
            "" if date_str == "" else "ID_" + str(roi_id) + "_datetime" + date_str
        )
        polygon = roi["geometry"]["coordinates"]
        inputs_dict = {
            "dates": dates,
            "sat_list": sat_list,
            "roi_id": roi_id,
            "polygon": polygon,
            "landsat_collection": landsat_collection,
            "sitename": sitename,
            "filepath": filepath,
        }
        roi_settings[roi_id] = inputs_dict
    return roi_settings


def scale(matrix: np.ndarray, rows: int, cols: int) -> np.ndarray:
    """returns resized matrix with shape(rows,cols)
        for 2d discrete labels
        for resizing 2d integer arrays
    Args:
        im (np.ndarray): 2d matrix to resize
        nR (int): number of rows to resize 2d matrix to
        nC (int): number of columns to resize 2d matrix to

    Returns:
        np.ndarray: resized matrix with shape(rows,cols)
    """
    src_rows = len(matrix)  # source number of rows
    src_cols = len(matrix[0])  # source number of columns
    tmp = [
        [
            matrix[int(src_rows * r / rows)][int(src_cols * c / cols)]
            for c in range(cols)
        ]
        for r in range(rows)
    ]
    return np.array(tmp).reshape((rows, cols))


def rescale_array(dat, mn, mx):
    """
    rescales an input dat between mn and mx
    Code from doodleverse_utils by Daniel Buscombe
    source: https://github.com/Doodleverse/doodleverse_utils
    """
    m = min(dat.flatten())
    M = max(dat.flatten())
    return (mx - mn) * (dat - m) / (M - m) + mn<|MERGE_RESOLUTION|>--- conflicted
+++ resolved
@@ -200,14 +200,9 @@
 
 
 def edit_metadata(
-<<<<<<< HEAD
-    metadata: dict[str, Union[str, List[str]]], filtered_files: dict[str, set]
-) -> dict:
-=======
     metadata: Dict[str, Dict[str, Union[str, List[Union[str, datetime, int, float]]]]],
     filtered_files: Dict[str, Set[str]],
 ) -> Dict[str, Dict[str, Union[str, List[Union[str, datetime, int, float]]]]]:
->>>>>>> e95befc5
     """Filters the metadata so that it contains the data for the filenames in filered_files
 
     Args:
@@ -256,27 +251,6 @@
             }
         }
     """
-<<<<<<< HEAD
-    for satname in filtered_files:
-        if satname in metadata:
-            idx_keep = list(
-                np.where(
-                    np.isin(
-                        np.array(metadata[satname]["filenames"]),
-                        list(filtered_files[satname]),
-                    )
-                )[0]
-            )
-            metadata[satname]["filenames"] = [
-                metadata[satname]["filenames"][i] for i in idx_keep
-            ]
-            metadata[satname]["epsg"] = [metadata[satname]["epsg"][i] for i in idx_keep]
-            metadata[satname]["dates"] = [
-                metadata[satname]["dates"][i] for i in idx_keep
-            ]
-            metadata[satname]["acc_georef"] = [
-                metadata[satname]["acc_georef"][i] for i in idx_keep
-=======
     # Iterate over satellite names in filtered_files
     for sat_name, files in filtered_files.items():
         # Check if sat_name is present in metadata
@@ -288,7 +262,6 @@
                 idx
                 for idx, filename in enumerate(satellite_metadata["filenames"])
                 if filename in files
->>>>>>> e95befc5
             ]
 
             # Loop through each key in the satellite_metadata dictionary
